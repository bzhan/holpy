import json

from flask.json import jsonify

from logic.basic import BasicTheory
from kernel.thm import primitive_deriv
from server.server import Server
from syntax import parser
from flask import Flask, send_from_directory, session, redirect, url_for, escape, request, g, render_template

app = Flask(__name__, static_url_path='/static')
app.secret_key = b'_5#y2L"F4Q8z\n\xec]/'

app.config.from_object('config')


@app.route('/')
def index():
    return render_template('index.html')


@app.route('/api/check-proof', methods=['POST'])
def data_process():
    data = json.loads(request.get_data().decode("utf-8"))
    # Sort by integer value of k
    input = [v for (k, v) in sorted(data.items(), key=lambda p: int(p[0]))]
    server = Server(BasicTheory())
    result_string = server.check_proof(input)
    result_list = result_string.splitlines()
<<<<<<< HEAD
    result_dict = {}
    counter = 1
    for line in result_list:
        result_dict[counter] = line
        counter += 1
    return jsonify(result_dict)


@app.route('/api/init', methods=['POST'])
def init_component():
    data = json.loads(request.get_data())
    if data['event'] == 'init_theorem':
        macro_dict = {0: 'NONE', 1: 'TERM', 2: 'TYINST', 3: 'INST', 4: 'STRING'}
        result = {}
        for key, value in primitive_deriv.items():
            result[key] = macro_dict[value[1]]
        return jsonify(result)
    return jsonify({})

@app.route('/api/check-type', methods=['POST'])
def check_type():
    data = json.loads(request.get_data())
    if data:
        thy = BasicTheory()
        line = data['line']
        (id, rule_name, args, prevs) = parser.split_proof_rule(line)
        result = {'theorem': rule_name}
        return jsonify(result)
    return jsonify({})
=======
    result_dict = dict(enumerate(result_list, 1))
    return jsonify(result_dict)
>>>>>>> 666a2d2d
<|MERGE_RESOLUTION|>--- conflicted
+++ resolved
@@ -27,12 +27,7 @@
     server = Server(BasicTheory())
     result_string = server.check_proof(input)
     result_list = result_string.splitlines()
-<<<<<<< HEAD
-    result_dict = {}
-    counter = 1
-    for line in result_list:
-        result_dict[counter] = line
-        counter += 1
+    result_dict = dict(enumerate(result_list, 1))
     return jsonify(result_dict)
 
 
@@ -56,8 +51,4 @@
         (id, rule_name, args, prevs) = parser.split_proof_rule(line)
         result = {'theorem': rule_name}
         return jsonify(result)
-    return jsonify({})
-=======
-    result_dict = dict(enumerate(result_list, 1))
-    return jsonify(result_dict)
->>>>>>> 666a2d2d
+    return jsonify({})