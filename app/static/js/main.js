(function ($) {
    var instructions = [];
    var pageNum = 0;
    var index = 0;
    var theorem = {};
    var data_dic;
    var cells = {};

    $(document).ready(function () {
        $('#theorem-select').ready(function () {
            $(document).ready(function () {
                var event = {'event': 'init_theorem'};
                var data = JSON.stringify(event);

                $.ajax({
                    url: "/api/init",
                    type: "POST",
                    data: data,
                    success: function (result) {
                        theorem = result;
                        for (var i in result) {
                            $('#theorem-select').append(
                                $('<option>' + i + '</option>')
                            )
                        }
                        $('#theorem-select').selectpicker('refresh');
                    }
                })
            });
        });

        $('#add-cell').on('click', function () {
            pageNum++;
            // Add CodeMirror textarea
            id = 'code' + pageNum + '-pan';
            $('#codeTab').append(
                $('<li class="nav-item"><a  class="nav-link" ' +
                    'data-toggle="tab"' +
                    'href="#code' + pageNum + '-pan">' +
                    'Page ' + pageNum +
                    '<button id="close_tab" type="button" ' +
                    'title="Remove this page">×</button>' +
                    '</a></li>'));
            let class_name = 'tab-pane fade active newCodeMirror code-cell';
            if (pageNum === 1)
                class_name = 'tab-pane fade in active code-cell';
            $('#codeTabContent').append(
                $('<div class="' + class_name + '" id="code' + pageNum + '-pan">' +
                    '<label for="code' + pageNum + '"></label> ' +
                    '<textarea' + ' id="code' + pageNum + '""></textarea>'));
            init_editor("code" + pageNum);
            // Add location for displaying results
            $('#' + id).append(
                $('<div class="output-wrapper"><div class="output"><div class="output-area">' +
                    '<pre> </pre></div></div>'));
            $('#' + id).append(
                $('<div class="output-wrapper"><div class="output"><div class="output-area">' +
                    '<a href="#" id="link-left" style="float:left;"><</a><pre id="instruction" style="float:left;"> </pre>'
                    +'<a href="#" id="link-right" style="float:left;">></a></div></div>'));

            $('#codeTab a[href="#code' + pageNum + '-pan"]').tab('show');
            $('.newCodeMirror').each(function () {
                $(this).removeClass('active')
            });
        });

        $('#right').on('click', '#link-left', function () {
            if (index < instructions.length-1) {
                index++;
                var status_output = get_selected_instruction();
                status_output.innerHTML = instructions[index];
            }
        })

        $('#right').on('click', '#link-right', function () {
            if (index > 0) {
                index--;
                var status_output = get_selected_instruction();
                status_output.innerHTML = instructions[index];
            }
        })
 
        $('#codeTab').on("click", "a", function (e) {
            e.preventDefault();
            $(this).tab('show');

        });

        $('#codeTab').on('shown.bs.tab', 'a', function (event) {
            var editor = document.querySelector('.code-cell.active textarea + .CodeMirror').CodeMirror;
            var rtop = document.querySelector('.rtop');
            editor.focus();
            editor.setCursor(editor.lineCount(), Number.MAX_SAFE_INTEGER);
            editor.setSize("auto", rtop.clientHeight - 40);
            editor.refresh();
        });

        $('#codeTab').on('click', ' li a #close_tab', function () {
            if ($('#codeTab').children().length === 1)
                return true;
            else {
                var tabId = $(this).parents('li').children('a').attr('href');
                var pageNum = $(this).parents('li').children('a')[0].childNodes[0].nodeValue;
                var first = false;
                $(this).parents('li').remove('li');
                $(tabId).remove();
                if (pageNum === "Page 1")
                    first = true;
                remove_page(first);
                $('#codeTab a:first').tab('show');
            }
        });

        function remove_page(first) {
            if (first)
                pageNum = 0;
            else
                pageNum = 1;
            $('#codeTab > li').each(function () {
                var pageId = $(this).children('a').attr('href');
                if (pageId === "#code1-pan") {
                    return true;
                }
                pageNum++;
                $(this).children('a').html('Page ' + pageNum +
                    '<button id="close_tab" type="button" ' +
                    'title="Remove this page">×</button>');
            });
        }

        $('#delete-cell').on('click', function () {
            $('.code-cell.selected').remove();
        });

        $('#introduction').on("click", function () {
            introduction(get_selected_editor());
        });

        $('#add-line-after').on("click", function () {
            add_line_after(get_selected_editor());
        });

        $('#apply-backward-step').on("click", function () {
            apply_backward_step(get_selected_editor());
        });

        $('#apply-induction').on("click", function () {
            apply_induction(get_selected_editor());
        });

        $('#rewrite-goal').on("click", function () {
            rewrite_goal(get_selected_editor());
        });

        $('#add-cell').click();
        $('.code-cell').addClass('selected');

        get_selected_editor().focus();

        document.getElementById('open-file').addEventListener('change', function (e) {
            e = e || window.event;

            let files = this.files;
            let editor = get_selected_editor();
            editor.setValue("");
            let i = 0, f;
            for (; f = files[i]; i++) {
                let reader = new FileReader();
                reader.onload = (function (file) {
                    return function (e) {
                        editor.setValue(editor.getValue() + this.result);
                    };
                })(f);
                reader.readAsText(f);
            }
        });

        document.getElementById('open-problem').addEventListener('change', function (e) {
            e = e || window.event;

            let files = this.files;
            let i = 0, f;
            if (files !== '') {
                for (; f = files[i]; i++) {
                    let reader = new FileReader();
                    reader.onload = (function () {
                        var json_data = JSON.parse(this.result);
                        instructions = json_data['instructions'];
                        var event = {
                            'event': 'init_cell',
                            'id': get_selected_id(),
                            'variables': json_data['variables'],
                            'assumes': json_data['assumes'],
                            'conclusion': json_data['conclusion']
                        };
                        var data = JSON.stringify(event);
                        display_running();

                        $.ajax({
                            url: "/api/init",
                            type: "POST",
                            data: data,
                            success: function (result) {
                                display_checked_proof(result);
                                get_selected_editor().focus();
                                display_instuctions(instructions);
                            }
                        });
                    });
                    reader.readAsText(f);
                }
            }
            $('#open-problem')[0].value = '';
        });

        $('#left').on('click', 'a', function() {
            $('#add-cell').click();
            var d = $(this).attr('id');
            data = data_dic['data'][d]['proof'];
            theorem_proof(data);
        });

        function rp(x) {
            if (x === 0)
                return 'normal';
            if (x === 1)
                return 'bound';
            if (x === 2)
                return 'var';
        }

        function theorem_proof(r_data) {
            var json_data = r_data;
<<<<<<< HEAD
                instructions = json_data['instructions'];
=======
            var instructions = json_data['instructions'];
>>>>>>> 740bd5bb
            var event = {
                'event': 'init_cell',
                'id': get_selected_id(),
                'variables': json_data['variables'],
                'assumes': json_data['assumes'],
                'conclusion': json_data['conclusion']
            };
            var data = JSON.stringify(event);
            display_running();

            $.ajax({
                url: "/api/init",
                type: "POST",
                data: data,
                success: function (result) {
                    display_checked_proof(result);
                    get_selected_editor().focus();
                    display_instuctions(instructions);
                }
            });
<<<<<<< HEAD
            }
=======
        }
>>>>>>> 740bd5bb

        document.getElementById('open-json').addEventListener('change', function (e) {
            e = e || window.event;
            let files = this.files;
            let i = 0, f;
            if (files !== '') {
                for (; f = files[i]; i++) {
                    let reader = new FileReader();
                    reader.onload = (function () {
                        var json_data = JSON.parse(this.result);
                        var data = JSON.stringify(json_data);

                        $.ajax({
                            url: "/api/json",
                            type: "POST",
                            data: data,
                            success: function (result) {
                                $('#left').empty();
                                data_dic = result;
                                for (var d in result['data']) {
                                    var name = result['data'][d]['name'];
                                    var obj = result['data'][d]['prop'];
                                    var ty = result['data'][d]['ty'];
                                    var str = ''
                                    if (ty === 'def.ax'){
                                        $('#left').append($('<p><font color="#006000"><b>constant</b></font> ' + name + ' :: ' + obj +'</p>'))
                                    }

                                    if (ty === 'thm'){
                                        $.each(obj, function(i, val) {
                                            str = str +'<tt class="'+rp(val[1])+'">'+val[0]+'</tt>';
                                        });
                                        $('#left').append($('<p><font color="#006000"><b>theorem</b></font> ' + name + ':&nbsp;<a href="#" ' + 'id="'+ d+ '">proof</a></br>&nbsp;&nbsp;&nbsp;'+str+'</p>'));
                                    }

                                    if (ty === 'type.ind'){
                                        var constrs = result['data'][d]['constrs'];
                                        str = '</br>' + constrs[0]['name'] + '</br>' + constrs[1]['name']
                                        for (var i in constrs[1]['args']){
                                            str += ' (' + constrs[1]['args'][i] + ' :: '+ obj[i] + ')';
                                        }
                                    $('#left').append($('<p><font color="#006000"><b>datatype</b></font> ' + constrs[0]['type'] + ' =' + str + '</p>'));
                                    }

                                    if (ty === 'def.ind'){
                                    $('#left').append($('<p id="fun'+j+'"><font color="#006000"><b>fun</b></font> ' + name + ' :: ' + result['data'][d]['type']
                                            + ' where'+'</p>'))
                                        for (var j in obj){
                                            str = ''
                                            $.each(obj[j], function(i, val){
                                                str = str + '<tt class="'+ rp(val[1]) + '">' +val[0] +'</tt>';
                                            })
                                            $('#left p').last().append($('<p>'+ str+'</p>'));
                                         }
                                    }
                                }
                            }
                        });
                    });
                    reader.readAsText(f);
                }
            }
            $('#open-json')[0].value = '';
        });

        document.getElementById("run-button").addEventListener('click', send_input);
    });

    function init_editor(editor_id = "code1") {
        var editor = CodeMirror.fromTextArea(document.getElementById(editor_id), {
            mode: "text/x-python",
            lineNumbers: true,
            theme: "",
            lineWrapping: true,
            foldGutter: true,
            smartIndent: false,
            matchBrackets: true,
            viewportMargin: Infinity,
            scrollbarStyle: "overlay",
            extraKeys: {
                "Ctrl-I": introduction,
                "Ctrl-B": apply_backward_step,
                "Ctrl-R": rewrite_goal,
            }
        });
        var rtop = document.querySelector('.rtop');
        editor.setSize("auto", rtop.clientHeight - 40);
        editor.setValue("");
        editor.on("keydown", function (cm, event) {
            let line_no = cm.getCursor().line;
            let line = cm.getLine(line_no);

            if (event.ctrlKey && event.code === 'Enter') {
                event.preventDefault();
                send_input();
            } else if (event.code === 'Enter') {
                event.preventDefault();
                add_line_after(cm);
            } else if (event.code === 'Tab') {
                event.preventDefault();
                unicode_replace(cm);
            } else if (event.code === 'Backspace') {
                if (line.endsWith(": ")) {
                    event.preventDefault();
                    remove_line(cm);
                }
            }
        });
        editor.on("focus", function (cm, event) {
            $('#codeTabContent .code-cell').each(function () {
                $(this).removeClass('selected');
            });
            $(cm.getTextArea().parentNode).addClass('selected');
            set_theorem_select(cm);
        });

        editor.on("cursorActivity", function (doc) {
            console.log(doc);
            set_read_only(doc);
        })
    }

    function set_theorem_select(doc) {
        $('#theorem-select').empty();
        for (var i in theorem) {
            $('#theorem-select').append(
                $('<option>' + i + '</option>')
            )
        }
        let lines = [];
        doc.eachLine(function (line) {
            if (line.text.startsWith("var"))
                lines.push(line.text);
        });
        for (var i = lines.length - 1; i >= 0; i--) {
            $('#theorem-select option:first-child').before(
                $('<option>' + lines[i] + '</option>')
            )
        }
        $('#theorem-select').selectpicker('refresh');
    }

    function set_read_only(doc) {

    }

    function resize_editor() {
        var editor = document.querySelector('.code-cell.selected textarea + .CodeMirror').CodeMirror;
        var rtop = document.querySelector('.rtop');
        editor.setSize("auto", rtop.clientHeight - 40);
        editor.refresh();
    }

    Split(['.rtop', '.rbottom'], {
        sizes: [40, 60],
        direction: 'vertical',
        minSize: 39,
        onDrag: resize_editor,
        gutterSize: 2,
    });
    Split(['.left', '.right'], {
        sizes: [20, 80],
        gutterSize: 2,
    });
})(jQuery);<|MERGE_RESOLUTION|>--- conflicted
+++ resolved
@@ -231,11 +231,7 @@
 
         function theorem_proof(r_data) {
             var json_data = r_data;
-<<<<<<< HEAD
-                instructions = json_data['instructions'];
-=======
-            var instructions = json_data['instructions'];
->>>>>>> 740bd5bb
+            instructions = json_data['instructions'];
             var event = {
                 'event': 'init_cell',
                 'id': get_selected_id(),
@@ -256,11 +252,8 @@
                     display_instuctions(instructions);
                 }
             });
-<<<<<<< HEAD
-            }
-=======
-        }
->>>>>>> 740bd5bb
+            }
+
 
         document.getElementById('open-json').addEventListener('change', function (e) {
             e = e || window.event;
