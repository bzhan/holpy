--- conflicted
+++ resolved
@@ -257,8 +257,6 @@
             setTimeout(function() {theorem_proof(data)}, 500);
         });
 
-<<<<<<< HEAD
-=======
         $('#file-path').on('click', '#root-a', function() {
             $('#left_json').empty();
             $('#file-path a:last').remove();
@@ -278,7 +276,6 @@
              data = JSON.stringify(name);
              ajax_res(data);
         })
->>>>>>> ec2a0b19
 
         function add_info() {
             var data = [];
@@ -349,6 +346,7 @@
                         type: "POST",
                         data: data,
                         success: function (result) {
+                            var num = 0;
                             result_list = result['data'];
                             $('#left_json').empty();
                             for (var d in result['data']) {
@@ -395,7 +393,6 @@
         }
 
         $('#json-button').on('click', function() {
-<<<<<<< HEAD
             name = prompt('please enter the file name');
             num = 0;
             var data = JSON.stringify(name);
@@ -449,38 +446,20 @@
                 });
 
             });
-=======
-            var name = prompt('please enter the file name');
-//        document.getElementById('open-json').addEventListener('change', function (e) {
-//            e = e || window.event;
-//
-//            let files = this.files;
-//            let i = 0, f;
-//            if (files !== '') {
-//                for (; f = files[i]; i++) {
-//                    let reader = new FileReader();
-//                    reader.onload = (function () {
-//                        var json_data = JSON.parse(this.result);
-//                        var data = JSON.stringify(json_data);
-                        var data = JSON.stringify(name);
-                        ajax_res(data);
-                      })
-
-
-    $(function(){
-        num_root = 0;
-        $.ajax({
-            url: "/api/root_file",
-            success: function(r) {
-                $.each(r['theories'], function(i,val) {
-                    num_root++;
-                    $('#root-file').append($('<a href="#"  ' + 'id="'+ num_root + '"><font color="#006000"><b>'+ val +'</b></font></a></br>'));
-                });
-            }
-
-        });
+
+        $(function(){
+            num_root = 0;
+            $.ajax({
+                url: "/api/root_file",
+                success: function(r) {
+                    $.each(r['theories'], function(i,val) {
+                        num_root++;
+                        $('#root-file').append($('<a href="#"  ' + 'id="'+ num_root + '"><font color="#006000"><b>'+ val +'</b></font></a></br>'));
+                    });
+                }
+
+            });
         })
->>>>>>> ec2a0b19
 
         document.getElementById("run-button").addEventListener('click', send_input);
     });
