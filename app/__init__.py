# Author: Chaozhu Xiang, Bohua Zhan

import json

from flask import Flask, request, render_template
from flask.json import jsonify
from kernel.term import Term
from kernel.thm import primitive_deriv
from syntax import parser, printer
from server.tactic import ProofState
from logic.basic import BasicTheory
from kernel.type import HOLType
from file_function import save_file, save_proof

app = Flask(__name__, static_url_path='/static')
app.secret_key = b'_5#y2L"F4Q8z\n\xec]/'

app.config.from_object('config')
#global var file_data for json file;
# global file_data
# file_data = dict()

# Dictionary from id to ProofState
cells = dict()

@app.route('/')
def index():
    return render_template('index.html')


@app.route('/api/init', methods=['POST'])
def init_component():
    data = json.loads(request.get_data().decode("utf-8"))
    if data:
        cell = ProofState.parse_init_state(data)
        cells[data['id']] = cell
        return jsonify(cell.json_data())
    return jsonify({})


@app.route('/api/init-saved-proof', methods=['POST'])
def init_saved_proof():
    data = json.loads(request.get_data().decode("utf-8"))
    if data:
        try:
            cell = ProofState.parse_proof(data)
            cells[data['id']] = cell
            return jsonify(cell.json_data())
        except Exception as e:
            error = {
                "failed": e.__class__.__name__,
                "message": str(e)
            }
        return jsonify(error)
    return jsonify({})


@app.route('/api/add-line-after', methods=['POST'])
def add_line_after():
    data = json.loads(request.get_data().decode("utf-8"))
    if data:
        cell = cells[data['id']]
        cell.add_line_after(data['line_id'])
        return jsonify(cell.json_data())
    return jsonify({})


@app.route('/api/remove-line', methods=['POST'])
def remove_line():
    data = json.loads(request.get_data().decode("utf-8"))
    if data:
        cell = cells[data['id']]
        cell.remove_line(data['line_id'])
        return jsonify(cell.json_data())
    return jsonify({})


@app.route('/api/introduction', methods=['POST'])
def introduction():
    data = json.loads(request.get_data().decode("utf-8"))
    if data:
        cell = cells.get(data.get('id'))
        len_before = len(cell.prf.items)
        cell.introduction(data['line_id'], data.get('var_name'))
        line_diff = (len(cell.prf.items) - len_before) / 2
        result = cell.json_data()
        result["line-diff"] = line_diff
        return jsonify(result)
    return jsonify({})


@app.route('/api/apply-backward-step', methods=['POST'])
def apply_backward_step():
    data = json.loads(request.get_data().decode("utf-8"))
    if data:
        cell = cells.get(data['id'])
        theorem = data['theorem'].split(",")
        theorem, prevs = theorem[0], theorem[1:]
        if prevs:
            prevs = [prev.strip() for prev in prevs]
        cell.apply_backward_step(data['line_id'], theorem, prevs=prevs)
        return jsonify(cell.json_data())
    return jsonify({})


@app.route('/api/apply-induction', methods=['POST'])
def apply_induction():
    data = json.loads(request.get_data().decode("utf-8"))
    if data:
        cell = cells.get(data.get('id'))
        theorem, var = data.get('theorem').split(",")
        cell.apply_induction(data['line_id'], theorem, var)
        return jsonify(cell.json_data())
    return jsonify({})


@app.route('/api/rewrite-goal', methods=['POST'])
def rewrite_goal():
    data = json.loads(request.get_data().decode("utf-8"))
    if data:
        cell = cells.get(data.get('id'))
        theorem = data.get('theorem')
        cell.rewrite_goal(data['line_id'], theorem)
        return jsonify(cell.json_data())
    return jsonify({})


@app.route('/api/set-line', methods=['POST'])
def set_line():
    data = json.loads(request.get_data().decode("utf-8"))
    if data:
        cell = cells.get(data.get('id'))
        try:
            item = parser.parse_proof_rule(cell.thy, cell.get_ctxt(), data['line'])
            cell.set_line(item.id, item.rule, args=item.args, prevs=item.prevs, th=item.th)
            return jsonify(cell.json_data())
        except Exception as e:
            error = {
                "failed": e.__class__.__name__,
                "message": str(e)
            }
        return jsonify(error)


@app.route('/api/json', methods=['POST'])
def json_parse():
    global file_data
    thy = BasicTheory
    output_data = []
    f_data = json.loads(request.get_data().decode("utf-8"))
    data = []
    if type(f_data) == str:
<<<<<<< HEAD
        with open('library/' + f_data + '.json', 'r', encoding='utf-8') as f:
=======
        file_data = dict()
        with open('library/'+ f_data +'.json', 'r', encoding='utf-8') as f:
>>>>>>> 9c731e27
            data = json.load(f)
            for i in range(len(data)):
                file_data[i] = data[i]
            f.close()
    else:
        data = f_data['data']
        name = f_data['name']
        k = file_data.keys()[-1]
        for i in range(1, len(data) + 1):
            file_data[k + i] = data[i - 1]
        save_file(name, data)

    if data:
        for d in data:
            vars = []
            output = {}
            proof = dict()
            prop = parser.parse_extension(thy, d)
            if d['ty'] == 'def.ax':
                output['name'] = d['name']
                output['prop'] = str(prop)
                output['ty'] = d['ty']
                output_data.append(output)

            if d['ty'] == 'thm':
                output['name'] = d['name']
                output['vars'] = d['vars']
                output['prop_raw'] = printer.print_term(thy, prop, print_abs_type=True)
                output['prop'] = printer.print_term(thy, prop, unicode=True, highlight=True)
                output['ty'] = d['ty']
                if 'instructions' in d:
                    output['instructions'] = d['instructions']
                else:
                    output['instructions'] = []
                if 'proof' in d:
                    output['proof'] = d['proof']
                    output['status'] = 'yellow' if d['num_gaps'] > 0 else 'green'
                else:
                    output['status'] = 'red'

                output_data.append(output)

            if d['ty'] == 'type.ind':
                output['name'] = d['name']
                constrs = d['constrs']
                temp = HOLType.strip_type(prop[1])
                output['constrs'] = constrs
                output['prop'] = [str(tl) for tl in temp[0]]
                output['ty'] = d['ty']
                output_data.append(output)

            if d['ty'] == 'def.ind':
                output['name'] = d['name']
                output['prop'] = [printer.print_term(thy, t, highlight=True, unicode=True) for t in prop]
                output['type'] = d['type']
                output['ty'] = d['ty']
                output_data.append(output)

    return jsonify({'data': output_data})


@app.route('/api/root_file', methods=['GET'])
def get_root():
    json_data = {}
    with open('library/root.json', 'r+', encoding='utf-8') as f:
        json_data = json.load(f)
        f.close()
    return jsonify(json_data)


@app.route('/api/save_proof', methods=['PUT'])
def save_proof_file():
    data = json.loads(request.get_data().decode("utf-8"))
    save_proof(data['name'], [p for p in file_data.values()], data['id'], data['proof'], data['num_gaps'])

    return ''


@app.route('/api/match_thm', methods=['POST'])
def match_thm():
    data = json.loads(request.get_data().decode("utf-8"))
    if data:
        cell = cells.get(data.get('id'))
        target_id = data.get('target_id')
        conclusion_id = data.get('conclusion_id')
        if not conclusion_id:
            conclusion_id = None
        ths = cell.apply_backward_step_thms(target_id, prevs=conclusion_id)
        if ths:
            return jsonify({'ths': [item[0] for item in ths]})
        else:
            return jsonify({})<|MERGE_RESOLUTION|>--- conflicted
+++ resolved
@@ -150,12 +150,8 @@
     f_data = json.loads(request.get_data().decode("utf-8"))
     data = []
     if type(f_data) == str:
-<<<<<<< HEAD
-        with open('library/' + f_data + '.json', 'r', encoding='utf-8') as f:
-=======
         file_data = dict()
         with open('library/'+ f_data +'.json', 'r', encoding='utf-8') as f:
->>>>>>> 9c731e27
             data = json.load(f)
             for i in range(len(data)):
                 file_data[i] = data[i]
@@ -169,7 +165,7 @@
         save_file(name, data)
 
     if data:
-        for d in data:
+         for d in data:
             vars = []
             output = {}
             proof = dict()
