--- conflicted
+++ resolved
@@ -116,13 +116,8 @@
                     pt = macro.get_proof_term(args, prevs)
                     if rule_name in ('resolution', 'th_resolution'):
                         cl = args[0]
-<<<<<<< HEAD
-                    elif macro_name == "verit_refl":
-                        cl = [args[0]]
-=======
                     elif rule_name in ('refl',):
                         cl = args[:-1]
->>>>>>> 744d2e6a
                     else:
                         cl = args
                     if pt.prop != Or(*cl):
