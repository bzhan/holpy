--- conflicted
+++ resolved
@@ -41,7 +41,7 @@
     else:
         return getInitTheory()
 
-def loadTheory(theory_name, *, limit=None, user):
+def loadTheory(theory_name, *, limit=None, user=""):
     """Load the theory with the given theory name. Optional limit is
     a pair (ty, name) specifying the first item that should not
     be loaded.
@@ -52,13 +52,13 @@
         return loaded_theories[theory_name]
 
     # Otherwise, open the corresponding file.
-<<<<<<< HEAD
-    dir = os.path.dirname(os.path.abspath(inspect.getfile(inspect.currentframe())))
-    with open(dir + '/../library/' + theory_name + '.json', encoding='utf-8') as a:
-=======
-    with open('users/' + user + '/' + theory_name + '.json', encoding='utf-8') as a:
->>>>>>> cea57d12
-        data = json.load(a)
+    if user == "":
+        dir = os.path.dirname(os.path.abspath(inspect.getfile(inspect.currentframe())))
+        with open(dir + '/../library/' + theory_name + '.json', encoding='utf-8') as a:
+            data = json.load(a)
+    else:
+        with open('users/' + user + '/' + theory_name + '.json', encoding='utf-8') as a:
+            data = json.load(a)
 
     content = data['content']
     limit_i = -1
