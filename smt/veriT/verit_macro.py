--- conflicted
+++ resolved
@@ -16,7 +16,6 @@
 from data import integer, real
 from data import list as hol_list
 from kernel import term_ord
-from smt.veriT import verit_conv
 
 
 class VeriTException(Exception):
@@ -1239,65 +1238,11 @@
             raise VeriTException("refl", "either lhs and rhs of goal is not in ctx")
 
     def get_proof_term(self, args, prevs):
-<<<<<<< HEAD
-        goal, ctx = args
-        if goal.lhs.is_var() and goal.lhs.name in ctx and ctx[goal.lhs.name] == goal.rhs:
-            return ProofTerm.assume(Eq(goal.lhs, goal.rhs))
-        elif goal.rhs.is_var() and goal.rhs.name in ctx and ctx[goal.rhs.name] == goal.lhs:
-            return ProofTerm.assume(Eq(goal.lhs, goal.rhs))
-        else:
-            raise VeriTException("refl", "either lhs and rhs of goal is not in ctx")
-
-def compare_sym_tm(tm1, tm2, ctx=None):
-    """Compare tm1 and tm2 with the symmetry property.
-    
-    tm1 may contain variables that are in the context, in which case the
-    mapping in the context is compared.
-    
-    """
-    if ctx is None:
-        ctx = dict()
-    
-    def helper(t1, t2):
-        if t1.is_var() and t1.name in ctx:
-            return t1 == t2 or ctx[t1.name] == t2
-        elif t2.is_var() and t2.name in ctx:
-            return t1 == t2 or ctx[t2.name] == t1
-        elif t1.is_comb():
-            if not t2.is_comb() or t1.head != t2.head:
-                return False
-            elif t1.is_equals():
-                if helper(t1.lhs, t2.lhs) and helper(t1.rhs, t2.rhs):
-                    return True
-                elif helper(t1.rhs, t2.lhs) and helper(t1.lhs, t2.rhs):
-                    return True
-                else:
-                    return False
-            elif t1.is_conj():
-                t1_args = t1.strip_conj()
-                t2_args = t2.strip_conj()
-                for t1_arg, t2_arg in zip(t1_args, t2_args):
-                    if not helper(t1_arg, t2_arg):
-                        return False
-                return True
-            else:
-                for l_arg, r_arg in zip(t1.args, t2.args):
-                    if not helper(l_arg, r_arg):
-                        return False
-                return True
-        elif t1.is_abs():
-            if not t2.is_abs():
-                return False
-            v1, body1 = t1.dest_abs()
-            v2, body2 = t2.dest_abs()
-            return v1 == v2 and helper(body1, body2)
-=======
         goal, ctxt = args
         if goal.lhs.is_var() and goal.lhs.name in ctxt and ctxt[goal.lhs.name] == goal.rhs:
             return ProofTerm.assume(goal)
         if goal.rhs.is_var() and goal.rhs.name in ctxt and ctxt[goal.rhs.name] == goal.lhs:
             return ProofTerm.assume(Eq(goal.rhs, goal.lhs)).symmetric()
->>>>>>> 744d2e6a
         else:
             raise VeriTException("refl", "either lhs and rhs of goal is not in ctx")
 
