"""Expressions."""

from fractions import Fraction
import functools, operator
from collections.abc import Iterable

import chardet
from idna import unicode
from sympy import solveset, re, Interval, Eq, Union, EmptySet, pexquo
from decimal import Decimal
from sympy.simplify.fu import *
from sympy.parsing import sympy_parser
from sympy.ntheory.factor_ import factorint

from kernel.type import RealType
from kernel import term
from kernel.term import TFun
from logic.conv import ConvException
from data import real
from data import set as hol_set
from integral import parser
from integral import poly
from integral.poly import *

evalat = term.Const('evalat', TFun(TFun(RealType, RealType), RealType, RealType, RealType))
real_derivative = term.Const('real_derivative', TFun(TFun(RealType, RealType), RealType, RealType))
real_integral = term.Const('real_integral', TFun(hol_set.setT(RealType), TFun(RealType, RealType), RealType))


VAR, CONST, OP, FUN, DERIV, INTEGRAL, EVAL_AT, ABS, SYMBOL, LIMIT, INF = range(11)

op_priority = {
    "+": 65, "-": 65, "*": 70, "/": 70, "^": 75
}

trig_identity = []

def is_square(r):
    return math.sqrt(r) * math.sqrt(r) == r

sin_table = {
    "0": "0",
    "1/6 * pi": "1/2",
    "1/4 * pi": "1/2 * sqrt(2)",
    "1/3 * pi": "1/2 * sqrt(3)",
    "1/2 * pi": "1",
    "2/3 * pi": "1/2 * sqrt(3)",
    "3/4 * pi": "1/2 * sqrt(2)",
    "5/6 * pi": "1/2",
    "pi": "0"
}

cos_table = {
    "0": "1",
    "1/6 * pi": "1/2 * sqrt(3)",
    "1/4 * pi": "1/2 * sqrt(2)",
    "1/3 * pi": "1/2",
    "1/2 * pi": "0",
    "2/3 * pi": "-1/2",
    "3/4 * pi": "-1/2 * sqrt(2)",
    "5/6 * pi": "-1/2 * sqrt(3)",
    "pi": "-1"
}

tan_table = {
    "0": "0",
    "1/6 * pi": "1/3 * sqrt(3)",
    "1/4 * pi": "1",
    "1/3 * pi": "sqrt(3)",
    "2/3 * pi": "-sqrt(3)",
    "3/4 * pi": "-1",
    "5/6 * pi": "-1/3 * sqrt(3)",
    "pi": "0"
}

cot_table = {
    "1/6 * pi": "sqrt(3)",
    "1/4 * pi": "1",
    "1/3 * pi": "1/3 * sqrt(3)",
    "1/2 * pi": "0",
    "2/3 * pi": "-1/3 * sqrt(3)",
    "3/4 * pi": "-1",
    "5/6 * pi": "-sqrt(3)",
}

csc_table = {
    "1/6 * pi": "2",
    "1/4 * pi": "sqrt(2)",
    "1/3 * pi": "2/3 * sqrt(3)",
    "1/2 * pi": "1",
    "2/3 * pi": "2/3 * sqrt(3)",
    "3/4 * pi": "sqrt(2)",
    "5/6 * pi": "2",
}

sec_table = {
    "0": "1",
    "1/6 * pi": "2/3 * sqrt(3)",
    "1/4 * pi": "sqrt(2)",
    "1/3 * pi": "2",
    "2/3 * pi": "-2",
    "3/4 * pi": "-sqrt(2)",
    "5/6 * pi": "-2/3 * sqrt(3)",
    "pi": "-1"
}

asin_table = {
    "-1": "-1/2 * pi",
    "-1/2 * sqrt(3)": "-1/3 * pi",
    "-1/2 * sqrt(2)": "-1/4 * pi",
    "-1/2": "-1/6 * pi",
    "0": "0",
    "1/2": "1/6 * pi",
    "1/2 * sqrt(2)": "1/4 * pi",
    "1/2 * sqrt(3)": "1/3 * pi",
    "1": "1/2 * pi",
}

atan_table = {
    "-sqrt(3)": "-1/3 * pi",
    "-1": "-1/4 * pi",
    "-1/3 * sqrt(3)": "-1/6 * pi",
    "0": "0",
    "1/3 * sqrt(3)": "1/6 * pi",
    "1": "1/4 * pi",
    "sqrt(3)": "1/3 * pi",
}

acsc_table = {
    "-2": "-1/6 * pi",
    "-sqrt(2)": "-1/4 * pi",
    "-2/3 * sqrt(3)": "-1/3 * pi",
    "-1": "-1/2 * pi",
    "1": "1/2 * pi",
    "2/3 * sqrt(3)": "1/3 * pi",
    "sqrt(2)": "1/4 * pi",
    "2": "1/6 * pi",
}

class Location:
    """Location within an expression."""
    def __init__(self, data):
        if isinstance(data, Iterable) and all(isinstance(n, int) for n in data):
            self.data = tuple(data)
        elif isinstance(data, str):
            if data in (".", ""):
                self.data = tuple([])
            else:
                self.data = tuple(int(n) for n in data.split('.'))
        elif isinstance(data, Location):
            self.data = data.data
        else:
            raise TypeError

    def __str__(self):
        if not self.data:
            return "."
        else:
            return ".".join(str(n) for n in self.data)

    def is_empty(self):
        return len(self.data) == 0

    @property
    def head(self):
        return self.data[0]

    @property
    def rest(self):
        return Location(self.data[1:])


class Expr:
    """Expressions."""
    def __add__(self, other):
        if isinstance(other, (int, Fraction)):
            other = Const(other)
        return Op("+", self, other)

    def __radd__(self, other):
        if isinstance(other, (int, Fraction)):
            other = Const(other)
        return Op("+", other, self)

    def __sub__(self, other):
        if isinstance(other, (int, Fraction)):
            other = Const(other)
        return Op("-", self, other)

    def __mul__(self, other):
        if isinstance(other, (int, Fraction)):
            other = Const(other)
        return Op("*", self, other)

    def __rmul__(self, other):
        if isinstance(other, (int, Fraction)):
            other = Const(other)
        return Op("*", other, self)

    def __truediv__(self, other):
        if isinstance(other, (int, Fraction)):
            other = Const(other)
        return Op("/", self, other)

    def __rtruediv__(self, other):
        if isinstance(other, (int, Fraction)):
            other = Const(other)
        return Op("/", other, self)

    def __xor__(self, other):
        if isinstance(other, (int, Fraction)):
            other = Const(other)
        return Op("^", self, other)

    def __pow__(self, other):
        if isinstance(other, (int, Fraction)):
            other = Const(other)
        return Op("^", self, other)

    def __neg__(self):
        return Op("-", self)

    def size(self):
        if self.ty in (VAR, CONST, SYMBOL, INF):
            return 1
        elif self.ty in (OP, FUN):
            return 1 + sum(arg.size() for arg in self.args)
        elif self.ty == DERIV:
            return 1 + self.body.size()
        elif self.ty in (INTEGRAL, EVAL_AT):
            return 1 + self.lower.size() + self.upper.size() + self.body.size()
        else:
            raise NotImplementedError

    def is_var(self):
        return self.ty == VAR

    def is_const(self):
        return self.ty == CONST

    def is_op(self):
        return self.ty == OP

    def is_fun(self):
        return self.ty == FUN

    def is_deriv(self):
        return self.ty == DERIV

    def is_integral(self):
        return self.ty == INTEGRAL

    def is_evalat(self):
        return self.ty == EVAL_AT

    def is_limit(self):
        return self.ty == LIMIT

    def is_plus(self):
        return self.ty == OP and self.op == '+'

    def is_uminus(self):
        return self.ty == OP and self.op == '-' and len(self.args) == 1

    def is_minus(self):
        return self.ty == OP and self.op == '-' and len(self.args) == 2

    def is_times(self):
        return self.ty == OP and self.op == '*'

    def is_divides(self):
        return self.ty == OP and self.op == '/'

    def is_power(self):
        return self.ty == OP and self.op == '^'

    def is_inf(self):

        return self.ty == INF and  (self.t == Decimal("inf") or self.t == Decimal("-inf"))

    def is_trig(self):
        return self.ty == FUN and self.func_name in ("sin", "cos", "tan", "cot", "csc", "sec")
    
    def is_inverse_trig(self):
        return self.ty == FUN and self.func_name in ("asin","acos","atan","acot","acsc","asec")

    def __le__(self, other):
        if isinstance(other, (int, Fraction)):
            return False

        if self.size() != other.size():
            return self.size() <= other.size()

        if self.ty != other.ty:
            return self.ty <= other.ty
        
        if self.ty == VAR:
            return self.name <= other.name
        elif self.ty == CONST:
            return self.val <= other.val
        # elif self.is_constant() and other.is_constant():
        #     return sympy_parser.parse_expr(str(self - other).replace("^", "**")) <= 0
        elif self.ty == OP:
            return (self.op, self.args) <= (other.op, other.args)
        elif self.ty == FUN:
            return (self.func_name, self.args) <= (other.func_name, other.args)
        elif self.ty == DERIV:
            return (self.body, self.var) <= (other.body, other.var)
        elif self.ty == INTEGRAL or self.ty == EVAL_AT:
            return (self.body, self.lower, self.upper, self.var) <= \
                (other.body, other.lower, other.upper, other.var)
        elif self.ty == SYMBOL:
            return sum(self.ty) <= sum(other.ty)
        else:
            raise NotImplementedError

    def __lt__(self, other):
        return self <= other and self != other

    def __gt__(self, other):
        return other <= self and self != other

    def __ge__(self, other):
        return not self < other

    def priority(self):
        if self.ty in (VAR, SYMBOL, INF):
            return 100
        elif self.ty == CONST:
            if isinstance(self.val, Fraction):
                return op_priority['/']
            elif self.val < 0:
                return 80  # priority of uminus
            else:
                return 100
        elif self.ty == OP:
            if len(self.args) == 1:
                return 80  # priority of uminus
            elif self.op in op_priority:
                return op_priority[self.op]
            else:
                raise NotImplementedError
        elif self.ty == FUN:
            return 95
        elif self.ty in (DERIV, INTEGRAL, EVAL_AT):
            return 10
        elif self.ty == LIMIT:
            return 5

    def __lt__(self, other):
        return self <= other and self != other

    def get_subexpr(self, loc):
        """Given an expression, return the subexpression at location."""
        if not isinstance(loc, Location):
            loc = Location(loc)
        if loc.is_empty():
            return self
        elif self.ty == VAR or self.ty == CONST:
            raise AssertionError("get_subexpr: invalid location")
        elif self.ty == OP or self.ty == FUN:
            assert loc.head < len(self.args), "get_subexpr: invalid location"
            return self.args[loc.head].get_subexpr(loc.rest)
        elif self.ty == DERIV:
            assert loc.head == 0, "get_subexpr: invalid location"
            return self.body.get_subexpr(loc.rest)
        elif self.ty == INTEGRAL or self.ty == EVAL_AT:
            if loc.head == 0:
                return self.body.get_subexpr(loc.rest)
            elif loc.head == 1:
                return self.lower.get_subexpr(loc.rest)
            elif loc.head == 2:
                return self.upper.get_subexpr(loc.rest)
            else:
                raise AssertionError("get_subexpr: invalid location")
        elif self.ty == LIMIT:
            assert loc.head == 0, "get_subexpr: invalid location"
            return self.body.get_subexpr(loc.rest)
                
        else:
            raise NotImplementedError

    def replace_expr(self, loc, new_expr):
        """Replace self's subexpr at location."""
        if not isinstance(loc, Location):
            loc = Location(loc)
        if loc.is_empty():
            return new_expr
        elif self.ty == VAR or self.ty == CONST:
            raise AssertionError("replace_expr: invalid location")
        elif self.ty == OP:
            assert loc.head < len(self.args), "replace_expr: invalid location"
            if len(self.args) == 1:
                return Op(self.op, self.args[0].replace_expr(loc.rest, new_expr))
            elif len(self.args) == 2:
                if loc.head == 0:
                    return Op(self.op, self.args[0].replace_expr(loc.rest, new_expr), self.args[1])
                elif loc.head == 1:
                    return Op(self.op, self.args[0], self.args[1].replace_expr(loc.rest, new_expr))
                else:
                    raise AssertionError("replace_expr: invalid location")
            else:
                raise NotImplementedError
        elif self.ty == FUN:
            assert loc.head < len(self.args), "get_subexpr: invalid location"
            arg = self.args[loc.head].replace_expr(loc.rest, new_expr)
            return Fun(self.func_name, arg)
        elif self.ty == INTEGRAL:
            if loc.head == 0:
                return Integral(self.var, self.lower, self.upper, self.body.replace_expr(loc.rest, new_expr))
            elif loc.head == 1:
                return Integral(self.var, self.lower.replace_expr(loc.rest, new_expr), self.upper, self.body)
            elif loc.head == 2:
                return Integral(self.var, self.lower, self.upper.replace_expr(loc.rest, new_expr), self.body)
            else:
                raise AssertionError("get_subexpr: invalid location")
        elif self.ty == EVAL_AT:
            if loc.head == 0:
                return EvalAt(self.var, self.lower, self.upper, self.body.replace_expr(loc.rest, new_expr))
            elif loc.head == 1:
                return EvalAt(self.var, self.lower.replace_expr(loc.rest, new_expr), self.upper, self.body)
            elif loc.head == 2:
                return EvalAt(self.var, self.lower, self.upper.replace_expr(loc.rest, new_expr), self.body)
            else:
                raise AssertionError("get_subexpr: invalid location")
        elif self.ty == DERIV:      
            assert loc.head == 0, "get_subexpr: invalid location"
            return Deriv(self.var, self.body.replace_expr(loc.rest, new_expr))
        elif self.ty == LIMIT:
            assert loc.head == 0, "get_subexpr: invalid location"
            return Limit(self.var, self.limit, self.body.replace_expr(loc.rest, new_expr))
        else:
            raise NotImplementedError

    def get_location(self):
        """Returns the location at which the 'selected' field is True."""
        location = []
        def get(exp, loc = ''):
            if hasattr(exp, 'selected') and exp.selected == True:
                location.append(loc[1:])
                exp.selected = False #Once it is found, restore it.
            elif exp.ty == OP or exp.ty == FUN:
                for i in range(len(exp.args)):
                    get(exp.args[i], loc+"."+str(i))
            elif exp.ty == INTEGRAL or exp.ty == EVAL_AT:
                get(exp.lower, loc+".1")
                get(exp.upper, loc+".2")
                get(exp.body, loc+".0")
            elif exp.ty == DERIV or exp.ty == LIMIT:
                get(exp.body, loc+".0")
        get(self)
        return location[0]

    def subst(self, var, e):
        """Substitute occurrence of var for e in self."""
        assert isinstance(var, str) and isinstance(e, Expr)
        if self.ty == VAR:
            if self.name == var:
                return e
            else:
                return self
        elif self.ty == CONST:
            return self
        elif self.ty == OP:
            return Op(self.op, *[arg.subst(var, e) for arg in self.args])
        elif self.ty == FUN:
            return Fun(self.func_name, *[arg.subst(var, e) for arg in self.args])
        else:
            raise NotImplementedError

    def is_constant(self):
        """Determine whether expr is a number."""
        if self.ty == CONST:
            return True
        elif self.ty == VAR:
            return False
        elif self.ty == FUN:
            if len(self.args) == 0: # pi
                return True
            else:
                return self.args[0].is_constant()
        elif self.ty == OP:
            return all(arg.is_constant() for arg in self.args)
        else:
            return False
    def replace(self, e, repl_e):
        """Replace occurrences of e with repl_e."""
        assert isinstance(e, Expr) and isinstance(repl_e, Expr)
        if self == e:
            return repl_e
        elif self.ty in (VAR, CONST):
            return self
        elif self.ty == OP:
            return Op(self.op, *[arg.replace(e, repl_e) for arg in self.args])
        elif self.ty == FUN:
            return Fun(self.func_name, *[arg.replace(e, repl_e) for arg in self.args])
        elif self.ty == DERIV:
            return Deriv(self.var, self.body.replace(e, repl_e))
        elif self.ty == INTEGRAL:
            return Integral(self.var, self.lower.replace(e, repl_e), self.upper.replace(e, repl_e),
                            self.body.replace(e, repl_e))
        elif self.ty == EVAL_AT:
            return EvalAt(self.var, self.lower.replace(e, repl_e), self.upper.replace(e, repl_e),
                          self.body.replace(e, repl_e))
        else:
            raise NotImplementedError

    def to_const_poly(self):
        """Normalize a constant expression.
        
        Assume self.is_constant() = True in this function.
        
        """
        if self.ty == VAR:
            raise ValueError

        elif self.ty == CONST:
            return poly.const_fraction(self.val)

        elif self.ty == INF:
            return poly.const_singleton(self)

        elif self.ty == OP and self.op == '+':
            return self.args[0].to_const_poly() + self.args[1].to_const_poly()
        
        elif self.ty == OP and self.op == '-':
            if len(self.args) == 1:
                return -self.args[0].to_const_poly()
            else:
                return self.args[0].to_const_poly() - self.args[1].to_const_poly()

        elif self.ty == OP and self.op == '*':
            return self.args[0].to_const_poly() * self.args[1].to_const_poly()

        elif self.ty == OP and self.op == '/':
            a, b = self.args[0].to_const_poly(), self.args[1].to_const_poly()
            if b.is_monomial():
                return a / b
            else:
                return a / poly.const_singleton(from_const_poly(b))

        elif self.ty == OP and self.op == '^':
            a, b = self.args[0].to_const_poly(), self.args[1].to_const_poly()
            if a.is_zero() and b.is_fraction() and b.get_fraction() > 0:
                return poly.const_fraction(0)
            elif a.is_monomial() and b.is_fraction():
                return a ** b.get_fraction()
            elif b.is_fraction():
                rb = b.get_fraction()
                if rb > 0 and int(rb) == rb and rb <= 3:
                    res = poly.const_fraction(1)
                    for i in range(int(rb)):
                        res *= a
                    return res
                else:
                    return poly.const_singleton(self)
            else:
                return poly.const_singleton(self)

        elif self.ty == FUN and self.func_name == 'sqrt':
            a = self.args[0].to_const_poly()
            if a.is_fraction() and is_square(a.get_fraction()):  # is square
                return poly.const_fraction(Fraction(math.sqrt(a.get_fraction())))
            elif a.is_monomial():
                return a ** Fraction(1/2)
            else:
                return poly.const_singleton(sqrt(from_const_poly(a)))

        elif self.ty == FUN and self.func_name == 'pi':
            return poly.ConstantPolynomial([poly.ConstantMonomial(1, [(pi, 1)])])

        elif self.ty == FUN and self.func_name == 'exp':
            a = self.args[0].to_const_poly()
            if a.is_fraction() and a.get_fraction() == 0:
                return poly.const_fraction(1)
            elif a.is_fraction():
                return poly.ConstantPolynomial([poly.ConstantMonomial(1, [(E, a.get_fraction())])])
            elif self.args[0].ty == FUN and self.args[0].func_name == "log":
                return self.args[0].args[0].to_const_poly()
            else:
                return poly.const_singleton(exp(from_const_poly(a)))
        
        elif self.ty == FUN and self.func_name == 'log':
            a = self.args[0].to_const_poly()
            if a.is_fraction() and a.get_fraction() == 1:
                return poly.const_fraction(0)
            elif a.is_monomial():
                mono = a.get_monomial()
                log_factors = []
                for n, e in mono.factors:
                    if isinstance(n, (int, Fraction)):
                        log_factors.append(poly.const_fraction(e) * poly.const_singleton(log(Const(n))))
                    elif isinstance(n, Expr) and n == E:
                        log_factors.append(poly.const_fraction(e))
                    elif isinstance(n, Expr) and n.is_fun() and n.func_name == "exp":
                        body = n.args[0]
                        log_factors.append(poly.const_singleton(body))
                    else:
                        log_factors.append(poly.const_fraction(e) * poly.const_singleton(log(n)))
                if mono.coeff == 1:
                    return sum(log_factors[1:], log_factors[0])
                else:
                    if isinstance(mono.coeff, int):
                        int_factors = factorint(mono.coeff)
                    elif isinstance(mono.coeff, Fraction):
                        int_factors = factorint(mono.coeff.numerator)
                        denom_factors = factorint(mono.coeff.denominator)
                        for b, e in denom_factors.items():
                            if b not in int_factors:
                                int_factors[b] = 0
                            int_factors[b] -= e
                    else:
                        raise NotImplementedError
                    log_ints = []
                    for b, e in int_factors.items():
                        log_ints.append(ConstantPolynomial([ConstantMonomial(e, [(log(Const(b)), 1)])]))
                    return sum(log_factors + log_ints[1:], log_ints[0])
            else:
                return poly.const_singleton(log(from_const_poly(a)))

        elif self.ty == FUN and self.func_name in ('sin', 'cos', 'tan', 'cot', 'csc', 'sec'):
            a = self.args[0].to_const_poly()
            norm_a = from_const_poly(a)

            c = Symbol('c', [CONST])
            if match(norm_a, c * pi):
                x = norm_a.args[0]
                n = int(x.val)
                if n % 2 == 0:
                    norm_a = Const(x.val - n) * pi
                else:
                    norm_a = Const(x.val - (n+1)) * pi if n > 0 else Const(x.val - (n-1)) * pi
            table = trig_table()[self.func_name]
            norm_a = norm_a.normalize_constant()
            if norm_a in table:
                return table[norm_a].to_const_poly()
            elif match(norm_a, c * pi) and norm_a.args[0].val < 0:
                neg_norm_a = Const(-norm_a.args[0].val) * pi
                if neg_norm_a in table:
                    if self.func_name in ('sin', 'tan', 'cot', 'csc'):
                        val = -table[neg_norm_a]
                    else:
                        val = table[neg_norm_a]
                    return val.to_const_poly()
                else:
                    return poly.const_singleton(self)
            else:
                return poly.const_singleton(Fun(self.func_name, norm_a))

        elif self.ty == FUN and self.func_name in ('asin', 'acos', 'atan', 'acot', 'acsc', 'asec'):
            a = self.args[0].to_const_poly()
            norm_a = from_const_poly(a)
            table = inverse_trig_table()[self.func_name]
            if norm_a in table:
                return table[norm_a].to_const_poly()
            else:
                return poly.const_singleton(self)

        elif self.ty == FUN and self.func_name == 'abs':
            a = self.args[0].to_const_poly()
            if a.is_fraction():
                return poly.const_fraction(abs(a.get_fraction()))
            elif self.args[0].is_constant():
                if eval_expr(self.args[0]) >= 0:
                    return a
                else:
                    return -a
            else:
                return poly.const_singleton(self)
        elif self.ty == LIMIT:
            return self.body.replace_trig(Var(self.var), self.lim).to_const_poly()
        else:
            raise NotImplementedError

    def norm(self):
        return self.normalize()

    def normalize_constant(self):
        return from_const_poly(self.to_const_poly())

    # 用表达式构建一个多项式对象
    def to_poly(self):
        #print("to poly self:",self)
        """Convert expression to polynomial."""
        # Var("x") -> 1 * x^1
        if self.ty == VAR:
            return poly.singleton(self)

        elif self.is_constant():
            return poly.constant(self.to_const_poly())
        
        elif self.ty == OP and self.op == "+":
            return self.args[0].to_poly() + self.args[1].to_poly()
        
        elif self.ty == OP and self.op == "-":
            if len(self.args) == 1:
                return -self.args[0].to_poly()
            else:
                return self.args[0].to_poly() - self.args[1].to_poly()

        elif self.ty == OP and self.op == "*":
            return self.args[0].to_poly() * self.args[1].to_poly()
        
        elif self.ty == OP and self.op == "/":
            a, b = self.args[0].to_poly(), self.args[1].to_poly()
            if b.is_monomial():
                return a / b
            else:
                return a / poly.singleton(from_poly(b))
        
        elif self.ty == OP and self.op == "^":
            a, b = self.args[0].to_poly(), self.args[1].to_poly()
            if a.is_monomial() and b.is_fraction():
                return a ** b.get_fraction()
            elif b.is_fraction():
                return poly.Polynomial([poly.Monomial(poly.const_fraction(1), [(from_poly(a), b.get_fraction())])])
            else:
                return poly.const_singleton(self)

        elif self.ty == FUN and self.func_name == "exp":
            a, = self.args
            if a.ty == FUN and a.func_name == "log":
                return a.args[0].to_poly()
            else:
                return poly.Polynomial([poly.Monomial(poly.const_fraction(1), [(E, a.to_poly())])])

        elif self.ty == FUN and self.func_name in ("sin", "cos", "tan", "cot", "csc", "sec"):
            a, = self.args
            if a.ty == FUN and a.func_name == "a" + self.func_name:
                # sin(asin(x)) = x
                return a.args[0].to_poly()
            else:
                return poly.singleton(Fun(self.func_name, a.normalize()))

        elif self.ty == FUN and self.func_name in ("asin","acos","atan","acot","acsc","asec"):
            a, = self.args
            if self.func_name in ("atan","acot") and a.ty == FUN and a.func_name == self.func_name[1:]:
                # atan(tan(x)) = x
                return a.args[0].to_poly()
            else:
                return poly.singleton(Fun(self.func_name, a.normalize()))

        elif self.ty == FUN and self.func_name == "log":
            a, = self.args
            if a.ty == FUN and a.func_name == "exp":
                return a.args[0].to_poly()
            elif a.ty == OP and a.op == "^" and a.args[1].is_constant():
                return Polynomial([Monomial(a.args[1].to_const_poly(), [(log(a.args[0].normalize()), 1)])])
            else:
                return poly.singleton(log(a.normalize()))

        elif self.ty == FUN and self.func_name == "sqrt":
            return Op("^", self.args[0], Const(Fraction(1, 2))).to_poly()

        elif self.ty == FUN and self.func_name == "pi":
            return poly.singleton(self)

        elif self.ty == FUN and self.func_name == "abs":
            if self.args[0].normalize().ty == CONST:
                return poly.constant(Const(abs(self.args[0].normalize().val)).to_const_poly())
            return poly.singleton(Fun("abs", self.args[0].normalize()))

        elif self.ty == EVAL_AT:
            upper = self.body.subst(self.var, self.upper)
            lower = self.body.subst(self.var, self.lower)
            return (upper.normalize() - lower.normalize()).to_poly()

        elif self.ty == INTEGRAL:
            if self.lower == self.upper:
                return poly.constant(Const(0).to_const_poly())
            body = self.body.normalize()
            return poly.singleton(Integral(self.var, self.lower.normalize(), self.upper.normalize(), body))
        elif self.ty == LIMIT:
            # e = self.lim_to_inf()
            # p = e.body.replace_trig(Var(self.var), inf).to_poly()
            raise NotImplementedError
        # inf -> [(1,inf,1)]
        elif self.ty == INF:
            if self == Inf(Decimal("inf")):
                return poly.singleton(self)
            else:
                return -poly.singleton(Inf(Decimal("inf")))
        else:
            return poly.singleton(self)

    def normalize(self):
        return from_poly(self.to_poly())

    def replace_trig(self, trig_old, trig_new):
        """Replace the old trig to its identity trig in e."""
        assert isinstance(trig_new, Expr)
        if self == trig_old:
            return trig_new
        else:
            """Note: The old trig must exist in self.
            """
            if self.ty == OP:
                if len(self.args) == 1:
                    new_arg = self.args[0].replace_trig(trig_old, trig_new)
                    return Op(self.op, new_arg)
                elif len(self.args) == 2:
                    if self.op == "^" and trig_old.ty == OP and trig_old.op == "^" \
                      and self.args[0] == trig_old.args[0]:
                        # expr : x ^ 4 trig_old x ^ 2 trig_new u => u ^ 2
                        return Op(self.op, trig_new, (self.args[1] / trig_old.args[1]).normalize())
                    new_arg1 = self.args[0].replace_trig(trig_old, trig_new)
                    new_arg2 = self.args[1].replace_trig(trig_old, trig_new)
                    return Op(self.op, new_arg1, new_arg2)
                else:
                    return self
            elif self.ty == FUN:
                if len(self.args) > 0:
                    new_arg = self.args[0].replace_trig(trig_old, trig_new)
                    return Fun(self.func_name, new_arg)
                else:
                    return self
            elif self.ty == INTEGRAL:
                body = self.body.replace_trig(trig_old, trig_new)
                return Integral(self.var, self.lower, self.upper, body)
            elif self.ty == LIMIT:
                body = self.body.replace_trig(trig_old, trig_new)
                return Limit(self.var, self.lim, body)
            else:
                return self

    def separate_integral(self):
        """Find all integrals in self."""
        result = []
        def collect(p, result):
            if p.ty == INTEGRAL:
                p.selected = True
                loc = self.get_location()
                result.append([p, loc])
            elif p.ty == OP:
                for arg in p.args:
                    collect(arg, result)
            elif p.ty == LIMIT:
                collect(p.body, result)

        collect(self, result)
        return result

    def separate_limit(self):
        """Find all limits in self."""
        result = []
        def collect(p, result):
            if p.ty == LIMIT:
                p.selected = True
                loc = self.get_location()
                result.append([p, loc])
            elif p.ty == OP:
                for arg in p.args:
                    collect(arg, result)
        collect(self, result)
        return result
    
    def findVar(self):
        """Find variable in expr for substitution's derivation.
            Most used in trig functions substitute initial variable.
        """
        v = []
        def findv(e, v):
            if e.ty == VAR:
                v.append(e)
            elif e.ty == FUN:
                #cos(u) => u
                for arg in e.args:
                    findv(arg, v)
            elif e.ty == OP:
                for arg in e.args:
                    findv(arg, v)
        findv(self, v)
        return v

    @property
    def depth(self):
        """ Return the depth of expression. 
            Help to estimate problem difficulty.
        """
        def d(expr):
            if expr.ty in (VAR, CONST):
                return 0
            elif expr.ty in (OP, FUN):
                if len(expr.args) == 0:#pi
                    return 1
                return 1 + max([d(expr.args[i]) for i in range(len(expr.args))])
            elif expr.ty in (EVAL_AT, INTEGRAL, DERIV):
                return d(expr.body)
            elif expr.ty == SYMBOL:
                raise TypeError
        return d(self)

    def ranges(self, var, lower, upper):
        """Find expression where greater and smaller than zero in the interval: lower, upper"""
        e = sympy_style(self)
        var = sympy_style(var)
        lower = sympy_style(lower)
        upper = sympy_style(upper)
        greater_zero = solveset(re(e) > 0, var, Interval(lower, upper, left_open = True, right_open = True))
        smaller_zero = solveset(re(e) < 0, var, Interval(lower, upper, left_open = True, right_open = True))
        def to_holpy(l):
            if isinstance(l, Union):
                return [(holpy_style(x.start), holpy_style(x.end)) for x in l.args]
            elif isinstance(l, Interval):
                return [(holpy_style(l.start), holpy_style(l.end))]
            elif l == EmptySet:
                return []
            else:
                raise NotImplementedError
        g, s = to_holpy(greater_zero), to_holpy(smaller_zero)
        def e_exp(e):
            """Because sympy use e represent exp, so need to convert it to exp(1)."""
            return Fun("exp", Const(1)) if e == Var("E") else e
        g = [(e_exp(i), e_exp(j)) for i, j in g]
        s = [(e_exp(i), e_exp(j)) for i, j in s]
        return g, s

    def getAbsByMonomial(self):
        """Separate abs from monomial"""
        p = self.to_poly()
        if len(p.monomials) == 1 and len(self.getAbs()) <= 1: #Only separate 
            a = []
            b = []
            for f in p.monomials[0].factors:
                if f[0].ty == FUN and f[0].func_name == "abs":
                    a.append((f[0], 1))
                else:
                    b.append(f)
            am = from_mono(poly.Monomial(Const(1), a)) #terms with abs
            bm = from_mono(poly.Monomial(p.monomials[0].coeff, b)) #terms not with abs
            return am
        else:
            return Const(1)
    # 收集这个表达式中所有abs相关的表达式
    def getAbs(self):
        """Collect all absolute value in expression."""
        abs_value = []
        def abs_collect(expr):
            if expr.ty == FUN and expr.func_name == "abs":
                abs_value.append(expr)
            elif expr.ty == OP or expr.ty == FUN and expr.func_name != "abs":
                for arg in expr.args:
                    abs_collect(arg)
            elif expr.ty == INTEGRAL or expr.ty == EVAL_AT or expr.ty == DERIV:
                abs_collect(expr.body)
        abs_collect(self)
        return abs_value

    def is_spec_function(self, fun_name):
        """Return true iff e is formed by rational options of fun_name."""
        v = Symbol("v", [VAR,OP,FUN])
        pat1 = sin(v)
        if len(find_pattern(self, pat1)) != 1:
            return False
        def rec(ex):
            if ex.ty == CONST:
                return True
            elif ex.ty == VAR:
                return False
            elif ex.ty == OP:
                return all(rec(arg) for arg in ex.args)
            elif ex.ty == FUN:
                return True if ex.func_name == fun_name else False
            else:
                return False
        return rec(self)

    def pre_order_pat(self):
        """Traverse the tree node in preorder and return its pattern."""
        pat = []
        def preorder(e):
            pat.append(e.ty)
            if e.ty in (OP, FUN):
                for arg in e.args:
                    preorder(arg)
            elif e.ty in (INTEGRAL, EVAL_AT):
                preorder(e.body)
        preorder(self)
        return pat

    def nonlinear_subexpr(self):
        """Return nonlinear & nonconstant subexpression."""
        subs = []
        a = Symbol('a', [CONST])
        b = Symbol('b', [CONST])
        x = Symbol('x', [VAR])
        patterns = [a * x, a*x +b, a*x - b, x, b + a*x, a + x, x + a]
        def traverse(exp):
            table = [match(exp, p) for p in patterns]
            is_linear = functools.reduce(lambda x, y: x or y, table)
            if not exp.is_constant() and not is_linear:
                if exp not in subs:
                    subs.append(exp)
            if exp.ty in (OP, FUN):
                for arg in exp.args:
                    traverse(arg)
            elif exp.ty in (INTEGRAL, EVAL_AT, DERIV):
                traverse(exp.body)
        traverse(self)
        subs.remove(self)
        return tuple(subs)

    def expand(self):
        """Expand the power expression.
        
        """
        a = Symbol('a', [CONST])
        c = Symbol('c', [OP])
        pat = c ^ a
        subexpr = find_pattern(self, pat)
        expand_expr = self

        for s, _, _ in subexpr:
            base = s.args[0].to_poly()
            exp = s.args[1].val
            if isinstance(exp, int) and exp > 1:
                pw = base
                for i in range(exp-1):
                    pw = pw * base
                expand_expr = expand_expr.replace_trig(s, from_poly(pw))

        return expand_expr

    def is_univariate(self, var=False):
        """Determine polynomial is whether univariate.
        
        If there is unique f(x) occurs in polynomial, it is univariate.
        
        If self is univariate and var is true, also return the variate.
        """
        d = set()
    
        def rec(e):
            if e.ty == VAR:
                d.add(e)
            elif e.ty == OP:
                for arg in e.args:
                    rec(arg)
            elif e.ty == FUN:
                d.add(e)
            elif e.ty not in (VAR, CONST, FUN, OP):
                return False
            
        rec(self)
        if len(d) == 1:
            return True if not var else d.pop()
        else:
            return len(d) <= 1

    def is_multivariate(self):
        """Determine whether expr has a * f(x)^k + b * g(x) ^ m + c * h(y) ^ n form
        
        """
        return not self.is_univariate()

    def inst_pat(self, mapping):
        """Instantiate by replacing symbols in term with mapping."""
        if self.ty in (VAR, CONST):
            return self
        elif self.ty == SYMBOL:
            assert self in mapping, "inst_pat: %s not found" % self.name
            return mapping[self]
        elif self.ty == OP:
            return Op(self.op, *(arg.inst_pat(mapping) for arg in self.args))
        elif self.ty == FUN:
            return Fun(self.func_name, *(arg.inst_pat(mapping) for arg in self.args))
        elif self.ty == INTEGRAL:
            return Integral(self.var, self.lower.inst_pat(mapping), self.upper.inst_pat(mapping),
                            self.body.inst_pat(mapping))
        elif self.ty == EVAL_AT:
            return EvalAt(self.var, self.lower.inst_pat(mapping), self.upper.inst_pat(mapping),
                          self.body.inst_pat(mapping))
        elif self.ty == DERIV:
            return Deriv(self.var, self.body.inst_pat(mapping))
        else:
            raise NotImplementedError

    def has_var(self, var):
        """Check if var occurs in self"""
        assert isinstance(var, Expr) and var.ty == VAR, \
                        "%s is not a var" % var
        if self.ty in (VAR, CONST):
            return self == var
        elif self.ty in (OP, FUN):
            return any(subexpr.has_var(var) for subexpr in self.args)
        elif self.ty == DERIV:
            return self.body.has_var(var)
        elif self.ty == INTEGRAL:
            return self.lower.has_var(var) or self.upper.has_var(var) or \
                self.body.has_var(var)
        elif self.ty == EVAL_AT:
            return self.var != str(var) and (self.body.has_var(var) or \
                self.upper.has_var(var) or self.lower.has_var(var))
        else:
            raise NotImplementedError

def sympy_style(s):
    """Transform expr to sympy object."""
    return sympy_parser.parse_expr(str(s).replace("^", "**"))

def holpy_style(s):
    """Transform sympy object to expr."""
    return parser.parse_expr(str(s).replace("**", "^")).replace_trig(Var("E"), Fun("exp", Const(1)))

def factor_polynomial(e):
    """Factorize a polynomial expr."""
    return holpy_style(sympy.factor(sympy_style(e)))

def is_polynomial(e):
    """Detect polynomials in x."""
    if e.ty in (VAR, CONST):
        return True
    elif e.ty == OP and e.op in ('+', '-', '*'):
        return all(is_polynomial(arg) for arg in e.args)
    elif e.ty == OP and e.op == '^':
        return is_polynomial(e.args[0]) and e.args[1].ty == CONST and isinstance(e.args[1].val, int)
    else:
        return False

def trig_transform(trig, var, rule_list=None):
    """Compute all possible trig function equal to trig"""
    poss = set()
    poss_expr = set()
    if trig.ty == CONST:
        poss.add((trig * ((sin(Var(var)) ^ Const(2)) + (cos(Var(var))^Const(2))), "TR0"))
        return poss
    i = sympy_parser.parse_expr(str(trig).replace("^", "**"))
    for rule_name, (f, rule) in trigFun.items():
        if rule_list is not None and f not in rule_list:
            continue
        j = f(sympy_parser.parse_expr(str(trig).replace("^", "**")))
        if i != j and j not in poss_expr:
            poss.add((holpy_style(j), f.__name__))
            poss_expr.add(j)
    poss.add((holpy_style(i), "Unchanged"))
    return poss

def match(exp, pattern):
    """Match expr with given pattern. 
    
    If successful, return a dictionary mapping symbols to expressions.
    Otherwise returns None.

    """
    d = dict()
    def rec(exp, pattern):
        if not isinstance(pattern, Symbol) and exp.ty != pattern.ty:
            return None
        if exp.ty == VAR:
            if pattern.ty == VAR and pattern.name == exp.name:
                return d
            if not isinstance(pattern, Symbol) or VAR not in pattern.pat:
                return None
            if pattern in d.keys():
                return d if exp == d[pattern] else None
            else:
                d[pattern] = exp
                return d
        elif exp.ty == CONST:
            if pattern.ty == CONST and pattern.val == exp.val:
                return d
            if not isinstance(pattern, Symbol) or CONST not in pattern.pat:
                return None
            if pattern in d.keys():
                return d if exp == d[pattern] else None
            else:
                d[pattern] = exp
                return d
        elif exp.ty == OP:
            if isinstance(pattern, Symbol):
                if OP in pattern.pat:
                    if pattern in d.keys():
                        return d if d[pattern] == exp else None
                    else:
                        d[pattern] = exp
                        return d
                else:
                    return None
            if exp.op != pattern.op or len(exp.args) != len(pattern.args):
                return None
            
            table = [rec(exp.args[i], pattern.args[i]) for i in range(len(exp.args))]
            and_table = functools.reduce(lambda x, y: x and y, table)
            return d if and_table else None
        elif exp.ty == FUN:
            if isinstance(pattern, Symbol):
                if FUN in pattern.pat:
                    if pattern in d.keys():
                        return d if d[pattern] == exp else None
                    else:
                        d[pattern] = exp
                        return d
                else:
                    return None
            if exp.func_name != pattern.func_name or len(exp.args) != len(pattern.args):
                return None
            table = [rec(exp.args[i], pattern.args[i]) for i in range(len(exp.args))]
            and_table = functools.reduce(lambda x, y: x and y, table, True)
            return d if and_table else None
        elif exp.ty in (DERIV, EVAL_AT, INTEGRAL):
            return rec(exp.body, pattern)

    if exp == pattern:
        return dict()
    return rec(exp, pattern)

def find_pattern(expr, pat, transform=None):
    """Find all subexpr can be matched with the given pattern.

    Return a list of: matched expression, location, mapping of symbols.
    If the transform function is provided, first apply it to the mapping
    of symbols.
 
    """
    c = []
    def rec(e, pat, cur_loc):
        mapping = match(e, pat)
        if mapping:
            if transform is None:
                c.append((e, cur_loc, mapping))
            else:
                c.append((e, cur_loc, transform(mapping)))
        if e.ty in (OP, FUN):
            for i in range(len(e.args)):
                rec(e.args[i], pat, cur_loc + (i,))
        elif e.ty in (INTEGRAL, DERIV, EVAL_AT):
            rec(e.body, pat, cur_loc + (0,))

    rec(expr, pat, tuple())
    return c

def collect_spec_expr(expr, symb):
    c = [p.args[0] for p, _, _ in find_pattern(expr, symb) if len(p.args) != 0]
    return c   

def decompose_expr_factor(e):
    """Get production factors from expr.
    
    """
    factors = []
    if e.ty == OP and e.op == "/":
        e = e.args[0] * Op("^", e.args[1], Const(-1))
    def f(e):
        if e.ty == OP and e.op == '*':
            f(e.args[0])
            f(e.args[1])
        else:
            factors.append(e)

    f(e)
    return factors

def from_const_mono(m):
    """Convert a ConstantMonomial to an expression."""
    factors = []
    for base, power in m.factors:
        if isinstance(base, expr.Expr) and base == E:
            factors.append(exp(Const(power)))
        else:
            if isinstance(base, int):
                base = Const(base)
            if not isinstance(base, expr.Expr):
                raise ValueError
            if power == 1:
                factors.append(base)
            elif power == Fraction(1/2):
                factors.append(sqrt(base))
            else:
                factors.append(base ** Const(power))
    
    if len(factors) == 0:
        return Const(m.coeff)
    elif m.coeff == 1:
        return functools.reduce(operator.mul, factors[1:], factors[0])
    elif m.coeff == -1:
        return - functools.reduce(operator.mul, factors[1:], factors[0])
    else:
        return functools.reduce(operator.mul, factors, Const(m.coeff))

def from_const_poly(p):
    """Convert a ConstantPolynomial to an expression."""
    if len(p.monomials) == 0:
        return Const(0)
    else:
        monos = [from_const_mono(m) for m in p.monomials]
        return sum(monos[1:], monos[0])

def from_mono(m):
    """Convert a monomial to an expression.""" 
    factors = []
    for base, power in m.factors:
        if isinstance(base, expr.Expr) and base == E:
            if isinstance(power, poly.Polynomial):
                factors.append(exp(from_poly(power)))
            else:
                factors.append(exp(Const(power)))
        else:
            if power == 1:
                factors.append(base)
            elif power == Fraction(1/2):
                factors.append(sqrt(base))
            else:
                factors.append(base ** Const(power))

    if len(factors) == 0:
        return from_const_poly(m.coeff)
    elif m.coeff.is_one():
        return functools.reduce(operator.mul, factors[1:], factors[0])
    elif m.coeff.is_minus_one():
        return - functools.reduce(operator.mul, factors[1:], factors[0])
    else:
        return functools.reduce(operator.mul, factors, from_const_poly(m.coeff))

def from_poly(p):
    """Convert a polynomial to an expression."""

    if len(p.monomials) == 0:
        return Const(0)
    else:
        monos = [from_mono(m) for m in p.monomials]
        return sum(monos[1:], monos[0]) 

def deriv(var, e):
    """Compute the derivative of e with respect to variable
    name var.

    """
    if e.ty == VAR:
        if e.name == var:
            # dx. x = 1
            return Const(1)
        else:
            # dx. y = 0
            return Const(0)
    elif e.ty == CONST:
        # dx. c = 0
        return Const(0)
    elif e.ty == OP:
        if e.op == "+":
            x, y = e.args
            return (deriv(var, x) + deriv(var, y)).normalize()
        elif e.op == "-" and len(e.args) == 2:
            x, y = e.args
            return (deriv(var, x) - deriv(var, y)).normalize()
        elif e.op == "-" and len(e.args) == 1:
            x, = e.args
            return (-(deriv(var, x))).normalize()
        elif e.op == "*":
            x, y = e.args
            return (x * deriv(var, y) + deriv(var, x) * y).normalize()
        elif e.op == "/":
            x, y = e.args
            return (deriv(var, x) * y - x * deriv(var, y)).normalize() / (y ^ Const(2)).normalize()
        elif e.op == "^":
            x, y = e.args
            if y.ty == CONST:
                return (y * (x ^ Const(y.val - 1)) * deriv(var, x)).normalize()
            else:
                raise NotImplementedError
        else:
            raise NotImplementedError
    elif e.ty == FUN:
        if e.func_name == "sin":
            x, = e.args
            return (cos(x) * deriv(var, x)).normalize()
        elif e.func_name == "cos":
            x, = e.args
            return (-(sin(x) * deriv(var, x))).normalize()
        elif e.func_name == "tan":
            x, = e.args
            return (sec(x) ^ Const(2) * deriv(var, x)).normalize()
        elif e.func_name == "sec":
            x, = e.args
            return (sec(x) * tan(x) * deriv(var, x)).normalize()
        elif e.func_name == "csc":
            x, = e.args
            return (-csc(x) * cot(x) * deriv(var, x)).normalize()
        elif e.func_name == "cot":
            x,  = e.args
            return -(csc(x) ^ Const(2)).normalize()
        elif e.func_name == "cot":
            x, = e.args
            return (-(sin(x) ^ Const(-2)) * deriv(var, x)).normalize()
        elif e.func_name == "log":
            x, = e.args
            return (deriv(var, x) / x).normalize()
        elif e.func_name == "exp":
            x, = e.args
            return (exp(x) * deriv(var, x)).normalize()
        elif e.func_name == "pi":
            return Const(0)
        elif e.func_name == "sqrt":
            if e.args[0].ty == CONST:
                return Const(0)
            else:
                return deriv(var, e.args[0] ^ Const(Fraction(1/2)))
        elif e.func_name == "atan":
            x, = e.args
            return (deriv(var, x) / (Const(1) + (x ^ Const(2)))).normalize()
        elif e.func_name == "asin":
            x, = e.args
            return (deriv(var, x) / sqrt(Const(1) - (x ^ Const(2)))).normalize()
        elif e.func_name == "acos":
            x, = e.args
            return -(deriv(var, x) / sqrt(Const(1) - (x ^ Const(2)))).normalize()
        elif e.func_name == "acot":
            x, = e.args
            return (-deriv(var, x)) / (Const(1) + x ^ Const(2)).normalize()
        else:
            raise NotImplementedError
    else:
        raise NotImplementedError

class Var(Expr):
    """Variable."""
    def __init__(self, name):
        assert isinstance(name, str)
        self.ty = VAR
        self.name = name

    def __hash__(self):
        return hash((VAR, self.name))

    def __eq__(self, other):
        return other.ty == VAR and self.name == other.name

    def __str__(self):
        return self.name

    def __repr__(self):
        return "Var(%s)" % self.name

class Const(Expr):
    """Constants."""
    def __init__(self, val):
        assert isinstance(val, (int, Decimal, Fraction))
        self.ty = CONST
        if isinstance(val, Decimal):
            val = Fraction(val)
        self.val = val

    def __hash__(self):
        return hash((CONST, self.val))

    def __eq__(self, other):
        return other.ty == CONST and self.val == other.val

    def __str__(self):
        return str(self.val)

    def __repr__(self):
        return "Const(%s)" % str(self.val)

class Op(Expr):
    """Operators."""
    def __init__(self, op, *args):
        assert isinstance(op, str) and all(isinstance(arg, Expr) for arg in args)
        if len(args) == 1:
            assert op == "-"
        elif len(args) == 2:
            assert op in ["+", "-", "*", "/", "^"]
        else:
            raise NotImplementedError
        self.ty = OP
        self.op = op
        self.args = tuple(args)

    def __hash__(self):
        return hash((OP, self.op, tuple(self.args)))

    def __eq__(self, other):
        return isinstance(other, Op) and self.op == other.op and self.args == other.args

    def __str__(self):
<<<<<<< HEAD
        # if len(self.args)==1:
        #     return '(%s%s)'%(self.op,self.args[0])
        # elif len(self.args) == 2:
        #     return '(%s) %s (%s)'%(self.args[0],self.op,self.args[1])
        # else:
        #     raise NotImplementedError

=======
>>>>>>> f0668fd8
        if len(self.args) == 1:
            a, = self.args
            s = str(a)
            if a.ty == CONST and a.val > 0:
                return "(%s%s)" % (self.op, s)
            if a.priority() < self.priority():
                s = "(%s)" % s
            return "%s%s" % (self.op, s)
        elif len(self.args) == 2:
            a, b = self.args
            s1, s2 = str(a), str(b)
            if a.priority() <= op_priority[self.op]:
                if a.ty == OP and a.op != self.op:
                    s1 = "(%s)" % s1
                elif a.ty in (EVAL_AT, INTEGRAL, DERIV):
                    s1 = "(%s)" % s1
            if b.priority() <= op_priority[self.op] and not (b.ty == CONST and isinstance(b.val, Fraction) and b.val.denominator == 1):
                s2 = "(%s)" % s2
            elif self.op == "^" and a.ty == CONST and a.val < 0:
                s1 = "(%s)" % s1
            elif self.op == "^" and a.is_constant() and a.ty == OP and len(a.args) == 1:
                s1 = "(%s)" % s1
            elif self.op == "^" and a.is_constant() and a.ty == OP and a.op == "^":
                s1 = "(%s)" % s1
            return "%s %s %s" % (s1, self.op, s2)
        else:
            raise NotImplementedError
<<<<<<< HEAD

=======
>>>>>>> f0668fd8

    def __repr__(self):
        return "Op(%s,%s)" % (self.op, ",".join(repr(arg) for arg in self.args))

class Fun(Expr):
    """Functions."""
    def __init__(self, func_name, *args):
        assert isinstance(func_name, str) and all(isinstance(arg, Expr) for arg in args)
        if len(args) == 0:
            assert func_name in ["pi"]
        elif len(args) == 1:
            assert func_name in ["sin", "cos", "tan", "log", "exp", "sqrt", "csc",
                         "sec", "cot", "asin", "acos", "atan", "acot", "acsc", "asec", "abs"], func_name
        else:
            raise NotImplementedError

        self.ty = FUN
        self.func_name = func_name
        self.args = tuple(args)

    def __hash__(self):
        return hash((FUN, self.func_name, self.args))

    def __eq__(self, other):
        if isinstance(other, (int, Fraction)):
            other = Const(other)
        return other.ty == FUN and self.func_name == other.func_name and self.args == other.args

    def __str__(self):
        if len(self.args) > 0:
            return "%s(%s)" % (self.func_name, ",".join(str(arg) for arg in self.args))
        else:
            return self.func_name

    def __repr__(self):
        if len(self.args) > 0:
            return "Fun(%s,%s)" % (self.func_name, ",".join(repr(arg) for arg in self.args))
        else:
            return "Fun(%s)" % self.func_name

class Limit(Expr):
    """Limit expression.
    
    - var: variable which approaches the limit
    - lim: the limit
    - body: expression
    - dir: limit side
    """
    def __init__(self, var, lim, body, drt=None):
        assert isinstance(var, str) and (isinstance(lim, Const) or isinstance(lim, Inf) or isinstance(lim,Expr)) and \
            isinstance(body, Expr), "Illegal expression: %s %s %s" % \
                (type(var), type(lim), type(body))
        self.ty = LIMIT
        self.var = var
        self.lim = lim
        self.body = body
        self.drt = drt

    def __eq__(self, other):
        return isinstance(other, Limit) and other.var == self.var and \
                other.drt == self.drt and self.lim == other.lim and\
                self.body == other.body

    def __hash__(self):
        return hash((LIMIT, self.var, self.lim, self.body, self.drt))

    def __str__(self):
        if self.lim == inf() or self.lim == neg_inf():
            return "LIM {%s -> %s}. %s" % (self.var,self.lim, self.body)
        else:
            return "LIM {%s -> %s %s}. %s" % (self.var,self.lim, self.drt if self.drt!=None else "", self.body)

    def __repr__(self):
        if self.lim == inf() or self.lim == neg_inf():
            return "Limit(%s, %s, %s)" % (self.var, self.lim, self.body)
        else:
            return "Limit(%s, %s%s, %s)" % (self.var, self.lim, self.side, self.body)
    
    def lim_to_inf(self):
        """
        Convert the limit to oo, e.g. LIM {x -> 0+}. 1/x will be
        converted to LIM {x -> oo}. x.

        """
        lim = self.lim.normalize()
        v = Var(self.var)
        if lim == inf():
            bd = self.body
        elif lim == neg_inf():
            bd = self.body.replace_trig(v, -self.var)
        elif self.drt == "+":
            bd = self.body.replace_trig(v, self.lim + 1/v)
        elif self.drt == "-":
            bd = self.body.replace_trig(v, self.lim - 1/v)
        else:
            raise NotImplementedError("dir must be + or -.")
        
        return Limit(self.var, inf, bd.normalize())

class Inf(Expr):
    """The infinity."""
    def __init__(self, t):
        assert t in (Decimal("inf"), Decimal("-inf"))
        self.ty = INF
        self.t = t

    def __str__(self):
        if self.t == Decimal("inf"):
            return "oo"
        else:
            return "-oo"

    def __repr__(self):
        return "Inf(%s)" % self.t

    def __hash__(self):
        return hash((INF, self.t))
    def __eq__(self, other):
        return isinstance(other,Inf) and other.ty == INF and self.t == other.t;

def inf():
    return Inf(Decimal("inf"))

def neg_inf():
    return Inf(Decimal("-inf"))

def sin(e):
    return Fun("sin", e)

def sec(e):
    return Fun("sec", e)

def cos(e):
    return Fun("cos", e)

def csc(e):
    return Fun("csc", e)

def tan(e):
    return Fun("tan", e)

def cot(e):
    return Fun("cot", e)

def log(e):
    return Fun("log", e)

def exp(e):
    return Fun("exp", e)

def arcsin(e):
    return Fun("asin", e)

def arctan(e):
    return Fun("atan", e)

def arccos(e):
    return Fun("acos", e)

def sqrt(e):
    return Fun("sqrt", e)

pi = Fun("pi")
E = Fun("exp", Const(1))

class Deriv(Expr):
    """Derivative of an expression."""
    def __init__(self, var, body):
        assert isinstance(var, str) and isinstance(body, Expr)

        self.ty = DERIV
        self.var = var
        self.body = body

    def __hash__(self):
        return hash((DERIV, self.var, self.body))

    def __eq__(self, other):
        return other.ty == DERIV and self.var == other.var and self.body == other.body

    def __str__(self):
        return "D %s. %s" % (self.var, str(self.body))

    def __repr__(self):
        return "Deriv(%s,%s)" % (self.var, repr(self.body))


class Integral(Expr):
    """Integral of an expression."""
    def __init__(self, var, lower, upper, body):
        assert isinstance(var, str) and isinstance(lower, Expr) and \
            isinstance(upper, Expr) and isinstance(body, Expr)
        self.ty = INTEGRAL
        self.var = var
        self.lower = lower
        self.upper = upper
        self.body = body

    def __hash__(self):
        return hash((INTEGRAL, self.var, self.lower, self.upper, self.body))

    def __eq__(self, other):
        return other.ty == INTEGRAL and self.lower == other.lower and self.upper == other.upper and \
               self.body == other.alpha_convert(self.var).body

    def __str__(self):
        return "INT %s:[%s,%s]. %s" % (self.var, str(self.lower), str(self.upper), str(self.body))

    def __repr__(self):
        return "Integral(%s,%s,%s,%s)" % (self.var, repr(self.lower), repr(self.upper), repr(self.body))

    def alpha_convert(self, new_name):
        """Change the variable of integration to new_name."""
        assert isinstance(new_name, str), "alpha_convert"
        return Integral(new_name, self.lower, self.upper, self.body.subst(self.var, Var(new_name)))

class EvalAt(Expr):
    """Evaluation at upper and lower, then subtract."""
    def __init__(self, var, lower, upper, body):
        assert isinstance(var, str) and isinstance(lower, Expr) and \
            isinstance(upper, Expr) and isinstance(body, Expr)

        self.ty = EVAL_AT
        self.var = var
        self.lower = lower
        self.upper = upper
        self.body = body

    def __hash__(self):
        return hash((EVAL_AT, self.var, self.lower, self.upper, self.body))

    def __eq__(self, other):
        return other.ty == EVAL_AT and self.var == other.var and \
            self.lower == other.lower and self.upper == other.upper and self.body == other.body

    def __str__(self):
        return "[%s]_%s=%s,%s" % (str(self.body), self.var, str(self.lower), str(self.upper))

    def __repr__(self):
        return "EvalAt(%s,%s,%s,%s)" % (self.var, repr(self.lower), repr(self.upper), repr(self.body))

class Symbol(Expr):
    """Pattern expression. It can be used to find expression with the given specific structure.
    """
    def __init__(self, name, ty):
        self.name = name
        self.ty = SYMBOL
        self.pat = tuple(ty)
    
    def __eq__(self, other):
        if not isinstance(other, Symbol):
            return False
        return self.name == other.name and self.pat == other.pat

    def __hash__(self):
        return hash((SYMBOL, self.name, self.ty, sum(self.pat)))
    
    def __str__(self):
        return "%s" % (self.name)
    
    def __repr__(self):
        return "Symbol(%s, %s)" % (self.name, self.pat)

trigFun = {
    "TR0": (TR0, "1 to sin^2 + cos^2"),
    "TR1": (TR1, "sec-csc to cos-sin"),
    "TR2": (TR2, "tan-cot to sin-cos ratio"),
    "TR2i": (TR2i, "sin-cos ratio to tan"),
    "TR3": (TR3, "angle canonicalization"),
    "TR4": (TR4, "functions at special angles"),
    "TR5": (TR5, "powers of sin to powers of cos"),
    "TR6": (TR6, "powers of cos to powers of sin"),
    "TR7": (TR7, "reduce cos power (increase angle)"),
    "TR8": (TR8, "expand products of sin-cos to sums"),
    "TR9": (TR9, "contract sums of sin-cos to products"),
    "TR10": (TR10, "separate sin-cos arguments"),
    "TR10i": (TR10i, "collect sin-cos arguments"),
    "TR11": (TR11, "reduce double angles"),
    "TR12": (TR12, "separate tan arguments"),
    "TR12i": (TR12i, "collect tan arguments"),
    "TR13": (TR13, "expand product of tan-cot"),
    "TR14": (TR14, "factored powers of sin or cos to cos or sin power"),
    "TR15": (TR15, "negative powers of sin to cot power"),
    "TR16": (TR16, "negative powers of cos to tan power"),
    "TR22": (TR22, "tan-cot powers to negative powers of sec-csc functions"),
    "TR111": (TR111, "negative sin-cos-tan powers to csc-sec-cot"),
}

trig_table_cache = None
def trig_table():
    """Trigonometric value table on 0,pi/6,pi/4,pi/3,pi/2,(2/3)*pi,(3/4)*pi,(5/6)*pi,pi."""
    global trig_table_cache
    if trig_table_cache is None:
        trig_table_cache = {
            "sin": {parser.parse_expr(key):parser.parse_expr(value) for key, value in sin_table.items()},
            "cos": {parser.parse_expr(key):parser.parse_expr(value) for key, value in cos_table.items()},
            "tan": {parser.parse_expr(key):parser.parse_expr(value) for key, value in tan_table.items()},
            "cot": {parser.parse_expr(key):parser.parse_expr(value) for key, value in cot_table.items()},
            "csc": {parser.parse_expr(key):parser.parse_expr(value) for key, value in csc_table.items()},
            "sec": {parser.parse_expr(key):parser.parse_expr(value) for key, value in sec_table.items()},
        }
    return trig_table_cache

inverse_trig_table_cache = None
def inverse_trig_table():
    """Inverse trigonometric value table."""
    global inverse_trig_table_cache
    if inverse_trig_table_cache is None:
        inverse_trig_table_cache = {
            "asin": {parser.parse_expr(key):parser.parse_expr(value) for key, value in asin_table.items()},
            "acos": {parser.parse_expr(value):parser.parse_expr(key) for key, value in cos_table.items()},
            "atan": {parser.parse_expr(key):parser.parse_expr(value) for key, value in atan_table.items()},
            "acot": {parser.parse_expr(value):parser.parse_expr(key) for key, value in cot_table.items()},
            "acsc": {parser.parse_expr(key):parser.parse_expr(value) for key, value in acsc_table.items()},
            "asec": {parser.parse_expr(value):parser.parse_expr(key) for key, value in sec_table.items()},
        }
    return inverse_trig_table_cache

def expr_to_holpy(expr):
    """Convert an expression to holpy term."""
    assert isinstance(expr, Expr), "expr_to_holpy"
    if expr.is_var():
        return term.Var(expr.name, RealType)
    elif expr.is_const():
        return term.Real(expr.val)
    elif expr.is_op():
        if expr.op == '-' and len(expr.args) == 1:
            return -(expr_to_holpy(expr.args[0]))

        if len(expr.args) != 2:
            raise NotImplementedError

        a, b = [expr_to_holpy(arg) for arg in expr.args]
        if expr.op == '+':
            return a + b
        elif expr.op == '-':
            return a - b
        elif expr.op == '*':
            return a * b
        elif expr.op == '/':
            return a / b
        elif expr.op == '^':
            if expr.args[1].is_const() and isinstance(expr.args[1].val, int) and expr.args[1].val >= 0:
                return a ** term.Nat(expr.args[1].val)
            else:
                return a ** b
        else:
            raise NotImplementedError
    elif expr.is_fun():
        if expr.func_name == 'pi':
            return real.pi
        
        if len(expr.args) != 1:
            raise NotImplementedError

        a = expr_to_holpy(expr.args[0])
        if expr.func_name == 'sin':
            return real.sin(a)
        elif expr.func_name == 'cos':
            return real.cos(a)
        elif expr.func_name == 'tan':
            return real.tan(a)
        elif expr.func_name == 'cot':
            return real.cot(a)
        elif expr.func_name == 'sec':
            return real.sec(a)
        elif expr.func_name == 'csc':
            return real.csc(a)
        elif expr.func_name == 'log':
            return real.log(a)
        elif expr.func_name == 'exp':
            return real.exp(a)
        elif expr.func_name == 'abs':
            return real.hol_abs(a)
        elif expr.func_name == 'sqrt':
            return real.sqrt(a)
        elif expr.func_name == 'atan':
            return real.atn(a)
        else:
            raise NotImplementedError
    elif expr.is_deriv():
        raise NotImplementedError
    elif expr.is_integral():
        a, b = expr_to_holpy(expr.lower), expr_to_holpy(expr.upper)
        var = term.Var(expr.var, RealType)
        f = term.Lambda(var, expr_to_holpy(expr.body))
        return real_integral(real.closed_interval(a, b), f)
    elif expr.is_evalat():
        a, b = expr_to_holpy(expr.lower), expr_to_holpy(expr.upper)
        var = term.Var(expr.var, RealType)
        f = term.Lambda(var, expr_to_holpy(expr.body))
        return evalat(f, a, b)
    elif expr.is_integral():
        a, b = expr_to_holpy(expr.lower), expr_to_holpy(expr.upper)
        var = term.Var(expr.var, RealType)
        f = term.Lambda(var, expr_to_holpy(expr.body))
        kk = str(f)
        print("str(f):",kk)
        return real_integral(real.closed_interval(a, b), f);
    else:
        print("expr_to_holpy: unknown expression %s" % expr)
        raise NotImplementedError

def holpy_to_expr(t):
    """Convert a HOL term to expression."""
    assert isinstance(t, term.Term), "holpy_to_expr"
    if t.is_var():
        if t.T == RealType:
            return Var(t.name)
        else:
            raise NotImplementedError
    elif t == real.pi:
        return pi
    elif t.is_number():
        val = t.dest_number()
        return Const(val)
    elif t.is_plus():
        return holpy_to_expr(t.arg1) + holpy_to_expr(t.arg)
    elif t.is_minus():
        return holpy_to_expr(t.arg1) - holpy_to_expr(t.arg)
    elif t.is_uminus():
        return -holpy_to_expr(t.arg)
    elif t.is_times():
        return holpy_to_expr(t.arg1) * holpy_to_expr(t.arg)
    elif t.is_divides():
        return holpy_to_expr(t.arg1) / holpy_to_expr(t.arg)
    elif t.is_nat_power() and t.arg.is_number():
        return holpy_to_expr(t.arg1) ** t.arg.dest_number()
    elif t.is_real_power():
        return holpy_to_expr(t.arg1) ** holpy_to_expr(t.arg)
    elif t.is_comb('sqrt', 1):
        return sqrt(holpy_to_expr(t.arg))
    elif t.is_comb('abs', 1):
        return Fun('abs', holpy_to_expr(t.arg))
    elif t.is_comb('exp', 1):
        return exp(holpy_to_expr(t.arg))
    elif t.is_comb('log', 1):
        return log(holpy_to_expr(t.arg))
    elif t.is_comb('sin', 1):
        return sin(holpy_to_expr(t.arg))
    elif t.is_comb('cos', 1):
        return cos(holpy_to_expr(t.arg))
    elif t.is_comb('tan', 1):
        return tan(holpy_to_expr(t.arg))
    elif t.is_comb('cot', 1):
        return cot(holpy_to_expr(t.arg))
    elif t.is_comb('sec', 1):
        return sec(holpy_to_expr(t.arg))
    elif t.is_comb('csc', 1):
        return csc(holpy_to_expr(t.arg))
    else:
        raise NotImplementedError

def eval_hol_expr(t):
    """Evaluate an HOL term of type real.

    First try the exact evaluation with real_eval. If that fails, fall back
    to approximate evaluation with real_approx_eval.

    """
    try:
        res = real.real_eval(t)
    except ConvException:
        res = real.real_approx_eval(t)
    
    return res

def eval_expr(e):
    t = expr_to_holpy(e)
    return eval_hol_expr(t)

def d_cos(e):
    return Op('-',Fun('sin',e))

def d_sin(e):
    return Fun('cos',e)

def d_log(e):
    return 1 / e
def d_exp(e):
    return Fun('exp', e)
def d_sqrt(e):
    return Const(Fraction(1,2)) / sqrt(e)
def d_tan(e):
    return Fun('sec',e) * Fun('sec',e)
def d_sec(e):
    return Fun('sec',e) * Fun('tan',e)
def d_atan(e):
    return Const(1) / (Const(1) + e^2)
DMap = {
    'cos':d_cos,'sin':d_sin,'log':d_log,"tan":d_tan,
    "exp":d_exp, "sqrt":d_sqrt,"sec":d_sec,"atan":d_atan,
}<|MERGE_RESOLUTION|>--- conflicted
+++ resolved
@@ -3,9 +3,6 @@
 from fractions import Fraction
 import functools, operator
 from collections.abc import Iterable
-
-import chardet
-from idna import unicode
 from sympy import solveset, re, Interval, Eq, Union, EmptySet, pexquo
 from decimal import Decimal
 from sympy.simplify.fu import *
@@ -1472,16 +1469,6 @@
         return isinstance(other, Op) and self.op == other.op and self.args == other.args
 
     def __str__(self):
-<<<<<<< HEAD
-        # if len(self.args)==1:
-        #     return '(%s%s)'%(self.op,self.args[0])
-        # elif len(self.args) == 2:
-        #     return '(%s) %s (%s)'%(self.args[0],self.op,self.args[1])
-        # else:
-        #     raise NotImplementedError
-
-=======
->>>>>>> f0668fd8
         if len(self.args) == 1:
             a, = self.args
             s = str(a)
@@ -1509,10 +1496,6 @@
             return "%s %s %s" % (s1, self.op, s2)
         else:
             raise NotImplementedError
-<<<<<<< HEAD
-
-=======
->>>>>>> f0668fd8
 
     def __repr__(self):
         return "Op(%s,%s)" % (self.op, ",".join(repr(arg) for arg in self.args))
@@ -1905,13 +1888,6 @@
         var = term.Var(expr.var, RealType)
         f = term.Lambda(var, expr_to_holpy(expr.body))
         return evalat(f, a, b)
-    elif expr.is_integral():
-        a, b = expr_to_holpy(expr.lower), expr_to_holpy(expr.upper)
-        var = term.Var(expr.var, RealType)
-        f = term.Lambda(var, expr_to_holpy(expr.body))
-        kk = str(f)
-        print("str(f):",kk)
-        return real_integral(real.closed_interval(a, b), f);
     else:
         print("expr_to_holpy: unknown expression %s" % expr)
         raise NotImplementedError
