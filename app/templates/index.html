<!DOCTYPE html>
<html lang="en">

<!--begin code mirror -->
<link rel="stylesheet" href="../static/css/client.css">
<link rel="stylesheet" href="../static/css/vendor.css">
<link rel="stylesheet" href="../static/codemirror-5.41.0/lib/codemirror.css">
<link rel="stylesheet" href="../static/codemirror-5.41.0/addon/scroll/simplescrollbars.css">
<link rel="stylesheet" href="../static/css/bootstrap.min.css">
<link rel="stylesheet" href="../static/css/bootstrap-select.min.css">
<link rel=stylesheet href="../static/codemirror-5.41.0/doc/docs.css">
<link rel="stylesheet" href="../static/css/sweetalert2.min.css">
<script src="../static/js/sweetalert2.min.js"></script>
<script src="../static/js/jquery-3.3.1.min.js"></script>
<script src="../static/js/underscore.min.js"></script>
<script src="../static/js/popper.js"></script>
<script src="../static/js/bootstrap.min.js"></script>
<script src="../static/js/bootstrap-select.min.js"></script>
<script src="../static/codemirror-5.41.0/lib/codemirror.js"></script>
<script src="../static/codemirror-5.41.0/addon/scroll/simplescrollbars.js"></script>
<script src="../static/codemirror-5.41.0/mode/python/python.js"></script>
<!--theme-->
<link rel="stylesheet" href="../static/codemirror-5.41.0/theme/material.css"/>
<link rel="stylesheet" href="../static/codemirror-5.41.0/addon/dialog/dialog.css">
<script src="../static/codemirror-5.41.0/addon/dialog/dialog.js"></script>
<script src="../static/codemirror-5.41.0/addon/search/searchcursor.js"></script>
<script src="../static/codemirror-5.41.0/addon/search/search.js"></script>

<!--code folder-->
<link rel="stylesheet" href="../static/codemirror-5.41.0/addon/fold/foldgutter.css"/>
<script src="../static/codemirror-5.41.0/addon/fold/foldcode.js"></script>
<script src="../static/codemirror-5.41.0/addon/fold/foldgutter.js"></script>
<script src="../static/codemirror-5.41.0/addon/fold/indent-fold.js"></script>
<!--brackets-->
<script src="../static/codemirror-5.41.0/addon/edit/matchbrackets.js"></script>
<!--end Code Mirror -->

<link rel="shortcut icon" href="../static/images/favicon.ico" type="image/x-icon">

<link rel="stylesheet" href="../static/css/index.css">
<head>
    <meta charset="utf-8"/>
    <title>HOL proof system</title>
</head>
<body>
<!-- begin code -->
<div class="home-header">
    <div class="home-header-left">
        <div class="dropdown">
            <button data-v-bfe775a4="" type="button" id="additional_option" data-toggle="dropdown" aria-haspopup="true"
                    aria-expanded="false"
                    class="el-button el-button--default el-button--mini el-dropdown-selfdefine dropdown-toggle"
                    data-vivaldi-spatnav-clickable="1" role="button" tabindex="0">
                <!----><span
                    data-vivaldi-spatnav-clickable="1">File
                    </span></button>
            <div class="dropdown-menu span" align="left">
                <a class="dropdown-item fontcolor" href="#" onclick="$('#open-file').click()" id="file-button">Open file</a>
                <input type="file" id="open-file" style="display:none">
                <a class="dropdown-item fontcolor" href="#" onclick="$('#open-problem').click()" id="problem-button">Open
                    problem</a>
                <input type="file" id="open-problem" style="display:none">
                <a class="dropdown-item fontcolor" href="#" onclick="$('#open-json').click()" id="json-button">Open json file</a>
                <input type="text" id="open-json" style="display:none">
            </div>
        </div>
        <div class="dropdown">
            <button data-v-bfe775a4="" type="button" id="additional_option" data-toggle="dropdown" aria-haspopup="true"
                    aria-expanded="false"
                    class="el-button el-button--default el-button--mini el-dropdown-selfdefine dropdown-toggle"
                    data-vivaldi-spatnav-clickable="1" role="button" tabindex="0">
                <!----><span
                    data-vivaldi-spatnav-clickable="1">Cells
                    </span></button>
            <div class="dropdown-menu span">
                <a class="dropdown-item fontcolor" href="#" id="add-cell" color="black">Add cell</a>
                <a class="dropdown-item fontcolor" href="#" id="delete-cell">Delete cell</a>
                <a class="dropdown-item fontcolor" href="#" id="run-button">Run</a>
            </div>
        </div>
        <div class="dropdown">
            <button data-v-bfe775a4="" type="button" id="additional_option" data-toggle="dropdown" aria-haspopup="true"
                    aria-expanded="false"
                    class="el-button el-button--default el-button--mini el-dropdown-selfdefine dropdown-toggle span"
                    data-vivaldi-spatnav-clickable="1" role="button" tabindex="0">
                <!----><span
                    data-vivaldi-spatnav-clickable="1">Action
                    </span></button>
            <div class="dropdown-menu span">
                <a class="dropdown-item fontcolor" href="#" id="add-line-after">Add line after</a>
                <a class="dropdown-item fontcolor" href="#" id="introduction">Introduction</a>
                <a class="dropdown-item fontcolor" href="#" id="apply-backward-step">Apply backward step</a>
                <a class="dropdown-item fontcolor" href="#" id="apply-induction">Apply induction</a>
                <a class="dropdown-item fontcolor" href="#" id="rewrite-goal">Rewrite goal</a>
            </div>
        </div>
        <div class="dropdown">
            <button data-v-bfe775a4="" type="button" id="additional_option" data-toggle="dropdown" aria-haspopup="true"
                    aria-expanded="false"
                    class="el-button el-button--default el-button--mini el-dropdown-selfdefine dropdown-toggle"
                    data-vivaldi-spatnav-clickable="1" role="button" tabindex="0">
                <!----><span
                    data-vivaldi-spatnav-clickable="1">Add item
                    </span></button>
            <div class="dropdown-menu span add-info">
                <a class="dropdown-item fontcolor" name="def.ax" href="#" id="constant">constant</a>
                <a class="dropdown-item fontcolor" name="thm" href="#" id="theorem">theorem</a>
                <a class="dropdown-item fontcolor" name="type.ind" href="#" id="datatype">datatype</a>
                <a class="dropdown-item fontcolor" name="def.ind" href="#" id="fun">fun</a>
            </div>
        </div>
        <div>
            <button class="el-button el-button--default el-button--mini" id="add-json">New File</button>
        </div>
        <!--<div>-->
            <!--<button class="el-button el-button&#45;&#45;default el-button&#45;&#45;mini" id="del_theo">DEL</button>-->
        <!--</div>-->
        <div class="dropdown">
            <button data-v-bfe775a4="" type="button" id="additional_option" data-toggle="dropdown" aria-haspopup="true"
                    aria-expanded="false"
                    class="el-button el-button--default el-button--mini el-dropdown-selfdefine dropdown-toggle"
                    data-vivaldi-spatnav-clickable="1" role="button" tabindex="0">
                <!----><span
                    data-vivaldi-spatnav-clickable="1">Ctrl
                    </span></button>
            <div class="dropdown-menu span Ctrl">
                <a class="dropdown-item fontcolor" name="del" href="#" id="del">delete</a>
                <a class="dropdown-item fontcolor" name="up" href="#" id="up">up arrow</a>
                <a class="dropdown-item fontcolor" name="down" href="#" id="down">down arrow</a>
            </div>
        </div>
    </div>
    <p class="login-user">{{ user }}&nbsp;<a href="{{ url_for('sign') }}" id="sign-out" onclick="javascript:location.replace('sign');  event.returnValue=false;">sign out</a></p>
</div>

<div class="left" id="left" style="width:80%;height:100%;overflow-y:scroll;overflow-x:auto;">
    <div name="tab-title" style="height:6%;">
        <span style="height:100%;width:4%;border-bottom:solid 1px;border-color:#B8B8B8;float:left;"></span>
        <li style="height:100%;border-color:#B8B8B8;list-style:none;float:left;border-top-left-radius:5px;border-top-right-radius:5px;width:30%;" id="json-tab1" class="nav-item" name="tab1">
            <a class="nav-link" data-toggle="tab" href="#" name="tab1">
                <span style="color:black">Files</span>
            </a>
        </li>
        <li style="height:100%;border-color:#B8B8B8;list-style:none;float:left;margin-left:0px;border-top-left-radius:5px;border-top-right-radius:5px;width:30%;" id="json-tab2" class="nav-item" name="tab2">
            <a class="nav-link" data-toggle="tab" href="#" name="tab1">
                <span style="color:black">Content</span>
            </a>
        </li>
        <li style="height:100%;border-color:#B8B8B8;list-style:none;float:left;margin-left:0px;border-top-left-radius:5px;border-top-right-radius:5px;width:30%;" id="json-tab3" class="nav-item" name="tab2">
            <a class="nav-link" data-toggle="tab" href="#" name="tab1">
                <span style="color:black">Variables</span>
            </a>
        </li>
       <span style="height:100%;width:6%;border-bottom:solid 1px;border-color:#B8B8B8;float:left;"></span>
        <br>
    </div>

    <div id="root-file" style="margin-top:20px;width:100%;float:left;font-size:15px;">
    </div>
    <!--<div id="file-path" style="margin-bottom:20px;width:100%;"></div>-->
    <div id="left_json" style="margin-top:12px;">

    </div>
    <div id="varible" style="margin-top:12px;">

    </div>
</div>

<div class="right" id="right">
    <div class="rtop" style="left: 0; right: 0; top: 0; bottom: 45%">
        <div class="code-pan">
            <ul class="nav nav-tabs" id="codeTab"></ul>
                <div class="tab-content" id="codeTabContent"></div>
        </div>
    </div>
    <div class="rbottom" style="left: 0; right: 0; top: 55%; bottom: 0;overflow: auto">
    </div>
</div>
</body>

<<<<<<< HEAD
<script type="text/template" id='template-content-header'>
<br>
<div id="description"><p>
    <font color="#0000FF"><span name="description">
    <font color="006633"><%= theory_desc %></font></span><br>
    <font color="#006000"><span name="imports"><font color="0000FF"><b>imports </b></font><%= import_str %></span></font>
</p></div>
</script>

<script type="text/template" id='template-content-def-ax'>
<div name="theories" id="aa-<%=num%>"><p id="data-<%=num%>"><font color="#006000"><span name="constant"><b>constant </b></span></font>
    <tt><span name="name"><%= name %></span> ::
        <span name="content"><%= type %></span></tt>&nbsp;&nbsp;&nbsp;
    <a href="#" name="edit" id="data-<%=num%>"><b>edit</b></a>
    <!--<a href="#" name="del" id="data-<%=num%>"><b>&nbsp;&nbsp;delete</b></a>-->
</p></div>
</script>

<script type="text/template" id='template-content-thm-ax'>
<div id="data<%=num%>"><p id="data-<%=num%>">
    <span name="theorem"><font color="#006000"><b>axiom</b></font></span>
    <span id="thm_name" name="name"><tt><%= name %></tt></span>&nbsp;&nbsp;
    <a href="#" name="edit" id="data-<%=num%>"><b>edit</b></a>
    <!--<a href="#" name="del" id="data-<%=num%>"><b>&nbsp;&nbsp;delete</b></a>-->
    <br>&nbsp;&nbsp;
    <span name="content"><%= prop %></span>
</p></div>
</script>

<script type="text/template" id='template-content-thm'>
<div><div style="float:left;width: 12px; height: 12px; background: <%= status_color %>;">&nbsp;</div>
    <div name="theories" id="aa-<%=num%>"><p id="data-<%=num%>">
    <span name="theorem"><font color="#006000"><b>theorem</b></font></span>
    <span id="thm_name" name="name"><tt><%= name %></tt></span>:&nbsp;
    <a href="#" id="<%=num%>" name="proof">&nbsp;proof</a>&nbsp;&nbsp;
    <a href="#" name="edit" id="data-<%=num%>"><b>edit</b></a>
    <!--<a href="#" name="del" id="data-<%=num%>"><b>&nbsp;&nbsp;delete</b></a>-->
    <br>&nbsp;&nbsp;<span name="content"><%= prop %></span></p>
</div>
</script>

<script type="text/javascript">
function high_light(list) {
    var type = '';
    $.each(list, function (i, val) {
        type = type + '<tt class="' + rp(val[1]) + '">' + val[0] + '</tt>';
    });
    return type
}
</script>

<script type="text/template" id='template-content-type-ind'>
<div name="theories" id="aa-<%=num%>"><p id="data-<%=num%>">
    <span name="datatype"><font color="#006000"><b>datatype</b></font></span>
    <span name="name"><%= type_name %></span> =
    <span name="content">
        <%
            $.each(constrs, function(i, v) {
        %>
                <br>&nbsp;&nbsp;  <%= v.name %>
        <%
                $.each(v.args, function (k, val) {
                    var argsT_hl = high_light(argsT[i][k]);
        %>
                    (<%= val %> :: <%= argsT_hl %>)
        <%
                });
            });
        %>
    </span>&nbsp;&nbsp;&nbsp;
    <a href="#" name="edit" id="data-<%=num%>"><b>edit</b></a>
    <!--<a href="#" name="del" id="data-<%=num%>"><b>&nbsp;&nbsp;delete</b></a>-->
</p></div>
</script>
=======
<script src="../static/js/util.js"></script>
>>>>>>> 58fd5522

<div data-include="display_results"></div>
<div data-include="edit_area"></div>

<script src="../static/js/split.min.js"></script>
<script src="../static/js/editor.js"></script>
<script src="../static/js/tactics.js"></script>
<script src="../static/js/main.js"></script>
</html><|MERGE_RESOLUTION|>--- conflicted
+++ resolved
@@ -178,84 +178,7 @@
 </div>
 </body>
 
-<<<<<<< HEAD
-<script type="text/template" id='template-content-header'>
-<br>
-<div id="description"><p>
-    <font color="#0000FF"><span name="description">
-    <font color="006633"><%= theory_desc %></font></span><br>
-    <font color="#006000"><span name="imports"><font color="0000FF"><b>imports </b></font><%= import_str %></span></font>
-</p></div>
-</script>
-
-<script type="text/template" id='template-content-def-ax'>
-<div name="theories" id="aa-<%=num%>"><p id="data-<%=num%>"><font color="#006000"><span name="constant"><b>constant </b></span></font>
-    <tt><span name="name"><%= name %></span> ::
-        <span name="content"><%= type %></span></tt>&nbsp;&nbsp;&nbsp;
-    <a href="#" name="edit" id="data-<%=num%>"><b>edit</b></a>
-    <!--<a href="#" name="del" id="data-<%=num%>"><b>&nbsp;&nbsp;delete</b></a>-->
-</p></div>
-</script>
-
-<script type="text/template" id='template-content-thm-ax'>
-<div id="data<%=num%>"><p id="data-<%=num%>">
-    <span name="theorem"><font color="#006000"><b>axiom</b></font></span>
-    <span id="thm_name" name="name"><tt><%= name %></tt></span>&nbsp;&nbsp;
-    <a href="#" name="edit" id="data-<%=num%>"><b>edit</b></a>
-    <!--<a href="#" name="del" id="data-<%=num%>"><b>&nbsp;&nbsp;delete</b></a>-->
-    <br>&nbsp;&nbsp;
-    <span name="content"><%= prop %></span>
-</p></div>
-</script>
-
-<script type="text/template" id='template-content-thm'>
-<div><div style="float:left;width: 12px; height: 12px; background: <%= status_color %>;">&nbsp;</div>
-    <div name="theories" id="aa-<%=num%>"><p id="data-<%=num%>">
-    <span name="theorem"><font color="#006000"><b>theorem</b></font></span>
-    <span id="thm_name" name="name"><tt><%= name %></tt></span>:&nbsp;
-    <a href="#" id="<%=num%>" name="proof">&nbsp;proof</a>&nbsp;&nbsp;
-    <a href="#" name="edit" id="data-<%=num%>"><b>edit</b></a>
-    <!--<a href="#" name="del" id="data-<%=num%>"><b>&nbsp;&nbsp;delete</b></a>-->
-    <br>&nbsp;&nbsp;<span name="content"><%= prop %></span></p>
-</div>
-</script>
-
-<script type="text/javascript">
-function high_light(list) {
-    var type = '';
-    $.each(list, function (i, val) {
-        type = type + '<tt class="' + rp(val[1]) + '">' + val[0] + '</tt>';
-    });
-    return type
-}
-</script>
-
-<script type="text/template" id='template-content-type-ind'>
-<div name="theories" id="aa-<%=num%>"><p id="data-<%=num%>">
-    <span name="datatype"><font color="#006000"><b>datatype</b></font></span>
-    <span name="name"><%= type_name %></span> =
-    <span name="content">
-        <%
-            $.each(constrs, function(i, v) {
-        %>
-                <br>&nbsp;&nbsp;  <%= v.name %>
-        <%
-                $.each(v.args, function (k, val) {
-                    var argsT_hl = high_light(argsT[i][k]);
-        %>
-                    (<%= val %> :: <%= argsT_hl %>)
-        <%
-                });
-            });
-        %>
-    </span>&nbsp;&nbsp;&nbsp;
-    <a href="#" name="edit" id="data-<%=num%>"><b>edit</b></a>
-    <!--<a href="#" name="del" id="data-<%=num%>"><b>&nbsp;&nbsp;delete</b></a>-->
-</p></div>
-</script>
-=======
 <script src="../static/js/util.js"></script>
->>>>>>> 58fd5522
 
 <div data-include="display_results"></div>
 <div data-include="edit_area"></div>
