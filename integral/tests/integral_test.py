"""Overall test for integrals."""

import unittest
import json

from integral import expr
from integral import compstate
from integral import rules
from integral import parser
from integral import conditions
from integral import context


class IntegralTest(unittest.TestCase):
    def checkAndOutput(self, file: compstate.CompFile, filename: str, omit_finish: bool = False):
        # Test parsing of json file
        json_file = file.export()
        for i, item in enumerate(json_file['content']):
            self.assertEqual(compstate.parse_item(file, item).export(), file.content[i].export())

        # Test goals are finished
        if not omit_finish:
            for content in file.content:
                self.assertTrue(content.is_finished())

        # Output to file
        with open('integral/examples/' + filename + '.json', 'w', encoding='utf-8') as f:
            json.dump(file.export(), f, indent=4, ensure_ascii=False, sort_keys=True)

    def testStandard(self):
        ctx = context.Context()
        ctx.load_book("base", upto="standard")

        file = compstate.CompFile(ctx, "standard")

        goal1 = file.add_goal("(INT x. 1 / (x + a)) = log(abs(x + a)) + SKOLEM_CONST(C)")
        proof = goal1.proof_by_calculation()
        calc = proof.lhs_calc
        calc.perform_rule(rules.Substitution("u", parser.parse_expr("x + a")))
        calc.perform_rule(rules.IndefiniteIntegralIdentity())
        calc.perform_rule(rules.ReplaceSubstitution())

        goal2 = file.add_goal("(INT x. exp(a * x)) = a ^ (-1) * exp(a * x) + SKOLEM_CONST(C)")
        proof = goal2.proof_by_calculation()
        calc = proof.lhs_calc
        calc.perform_rule(rules.Substitution("u", parser.parse_expr("a * x")))
        calc.perform_rule(rules.FullSimplify())
        calc.perform_rule(rules.IndefiniteIntegralIdentity())
        calc.perform_rule(rules.ReplaceSubstitution())

        goal3 = file.add_goal("(INT x. sin(a * x)) = - (a ^ (-1) * cos(a * x)) + SKOLEM_CONST(C)")
        proof = goal3.proof_by_calculation()
        calc = proof.lhs_calc
        calc.perform_rule(rules.Substitution("u", parser.parse_expr("a * x")))
        calc.perform_rule(rules.FullSimplify())
        calc.perform_rule(rules.IndefiniteIntegralIdentity())
        calc.perform_rule(rules.ReplaceSubstitution())
        calc.perform_rule(rules.FullSimplify())

        goal4 = file.add_goal("(INT x. cos(a * x)) = a ^ (-1) * sin(a * x) + SKOLEM_CONST(C)")
        proof = goal4.proof_by_calculation()
        calc = proof.lhs_calc
        calc.perform_rule(rules.Substitution("u", parser.parse_expr("a * x")))
        calc.perform_rule(rules.FullSimplify())
        calc.perform_rule(rules.IndefiniteIntegralIdentity())
        calc.perform_rule(rules.ReplaceSubstitution())

        goal5 = file.add_goal("(INT x. 1 / (a ^ 2 + x ^ 2)) = a ^ (-1) * atan(x / a) + SKOLEM_CONST(C)", conds=["a != 0"])
        proof = goal5.proof_by_calculation()
        calc = proof.lhs_calc
        calc.perform_rule(rules.Substitution("u", parser.parse_expr("x / a")))
        calc.perform_rule(rules.Equation("(a ^ 2 * u ^ 2 + a ^ 2) ^ (-1)", "a ^ (-2) * (u ^ 2 + 1) ^ (-1)"))
        calc.perform_rule(rules.FullSimplify())
        calc.perform_rule(rules.Equation("(u ^ 2 + 1) ^ (-1)", "1 / (u ^ 2 + 1)"))
        calc.perform_rule(rules.IndefiniteIntegralIdentity())
        calc.perform_rule(rules.ReplaceSubstitution())

        goal6 = file.add_goal("(INT x. x ^ k * log(x)) = x ^ (k + 1) * log(x) * (k + 1) ^ (-1) - x ^ (k + 1) * (k + 1) ^ (-2) + SKOLEM_CONST(C)")
        proof = goal6.proof_by_calculation()
        calc = proof.lhs_calc
        calc.perform_rule(rules.IntegrationByParts(
            u=parser.parse_expr("log(x)"),
            v=parser.parse_expr("x ^ (k+1) / (k+1)")))
        calc.perform_rule(rules.FullSimplify())
        calc.perform_rule(rules.IndefiniteIntegralIdentity())
        calc.perform_rule(rules.FullSimplify())

        goal7 = file.add_goal("(INT x:[0,1]. x ^ m * log(x) ^ n) = (-1)^n * factorial(n) / (m+1) ^ (n+1)")
        proof = goal7.proof_by_induction("n")
        proof_base = proof.base_case.proof_by_calculation()
        proof_induct = proof.induct_case.proof_by_calculation()

        # Base case
        calc = proof_base.lhs_calc
        calc.perform_rule(rules.FullSimplify())

        calc = proof_induct.lhs_calc
        calc.perform_rule(rules.IntegrationByParts(
            u=parser.parse_expr("log(x) ^ (n + 1)"),
            v=parser.parse_expr("x ^ (m+1) / (m+1)")))
        calc.perform_rule(rules.FullSimplify())
        calc.perform_rule(rules.OnSubterm(rules.ApplyInductHyp()))
        calc.perform_rule(rules.FullSimplify())
        calc.perform_rule(rules.Equation(None, "(-1) ^ (n + 1) * (m + 1) ^ (-n - 2) * ((n + 1) * factorial(n))"))
        calc.perform_rule(rules.ApplyIdentity("(n + 1) * factorial(n)", "factorial(n + 1)"))

        goal8 = file.add_goal("(INT x:[0,oo]. exp(-(x * y)) * sin(a * x)) = a / (a ^ 2 + y ^ 2)", conds=["y > 0"])
        proof = goal8.proof_by_calculation()
        calc = proof.lhs_calc
        calc.perform_rule(rules.IntegrationByParts(parser.parse_expr("exp(-(x * y))"), parser.parse_expr("-cos(a * x) / a")))
        calc.perform_rule(rules.FullSimplify())
        calc.perform_rule(rules.IntegrationByParts(parser.parse_expr("exp(-(x * y))"), parser.parse_expr("sin(a * x) / a")))
        calc.perform_rule(rules.FullSimplify())
        calc.perform_rule(rules.IntegrateByEquation(parser.parse_expr("INT x:[0,oo]. exp(-(x * y)) * sin(a * x)")))
        calc.perform_rule(rules.Equation(None, "a / (a ^ 2 + y ^ 2)"))

        self.checkAndOutput(file, "standard")

    def testTongji(self):
        ctx = context.Context()
        ctx.load_book('base')
        file = compstate.CompFile(ctx, "Tongji")

        calc = file.add_calculation("INT x:[2,3]. 2 * x + x ^ 2")
        calc.perform_rule(rules.FullSimplify())
        self.assertEqual(str(calc.last_expr), "34/3")

        calc = file.add_calculation("INT x:[0,1]. (3 * x + 1) ^ (-2)")
        calc.perform_rule(rules.Substitution("u", parser.parse_expr("3 * x + 1")))
        calc.perform_rule(rules.FullSimplify())
        self.assertEqual(str(calc.last_expr), "1/4")

        calc = file.add_calculation("INT x:[0,1]. exp(6 * x)")
        calc.perform_rule(rules.Substitution("u", parser.parse_expr("6 * x")))
        calc.perform_rule(rules.FullSimplify())
        self.assertEqual(str(calc.last_expr), "1/6 * exp(6) - 1/6")

        calc = file.add_calculation("INT x:[-1,2]. x * exp(x)")
        calc.perform_rule(rules.IntegrationByParts(parser.parse_expr("x"), parser.parse_expr("exp(x)")))
        calc.perform_rule(rules.FullSimplify())
        self.assertEqual(str(calc.last_expr), "2 * exp(-1) + exp(2)")

        calc = file.add_calculation("INT x:[0,pi/4]. sin(x)")
        calc.perform_rule(rules.FullSimplify())
        self.assertEqual(str(calc.last_expr), "-1/2 * sqrt(2) + 1")

        calc = file.add_calculation("INT x:[0,1]. 3*x^2 - x + 1")
        calc.perform_rule(rules.FullSimplify())
        self.assertEqual(str(calc.last_expr), "3/2")

        calc = file.add_calculation("INT x:[1,2]. x^2 + 1/x^4")
        calc.perform_rule(rules.FullSimplify())
        self.assertEqual(str(calc.last_expr), "21/8")

        calc = file.add_calculation("INT x:[pi/3, pi]. sin(2*x + pi/3)")
        calc.perform_rule(rules.Substitution("u", parser.parse_expr("2*x + pi/3")))
        calc.perform_rule(rules.FullSimplify())
        self.assertEqual(str(calc.last_expr), "-3/4")

        calc = file.add_calculation("INT x:[4, 9]. x ^ (1 / 3) * (x ^ (1 / 2) + 1)")
        calc.perform_rule(rules.ExpandPolynomial())
        calc.perform_rule(rules.FullSimplify())
        self.assertEqual(str(calc.last_expr), "-81/11 * 2 ^ (2/3) + 945/44 * 3 ^ (2/3)")

        calc = file.add_calculation("INT x:[-1, 0]. (3 * x ^ 4 + 3 * x ^ 2 + 1) / (x ^ 2 + 1)")
        calc.perform_rule(rules.OnLocation(rules.Equation(None, "3*x^2 + 1/(x^2+1)"), "0"))
        calc.perform_rule(rules.FullSimplify())
        self.assertEqual(str(calc.last_expr), "1/4 * pi + 1")

        calc = file.add_calculation("INT x:[4, exp(1) + 3]. (x ^ 3 - 12 * x ^ 2 - 42) / (x - 3)")
        calc.perform_rule(rules.OnLocation(rules.Equation(None, "x^2 - 9*x - 27 - 123 / (x - 3)"), "0"))
        calc.perform_rule(rules.FullSimplify())
        calc.perform_rule(rules.Substitution("u", parser.parse_expr("x - 3")))
        calc.perform_rule(rules.FullSimplify())
        self.assertEqual(str(calc.last_expr), "-45 * exp(1) - 3/2 * exp(2) + 1/3 * exp(3) - 461/6")

        calc = file.add_calculation("INT x:[0, pi / 2]. sin(x) * cos(x) ^ 3")
        calc.perform_rule(rules.Substitution("u", parser.parse_expr("cos(x)")))
        calc.perform_rule(rules.FullSimplify())
        self.assertEqual(str(calc.last_expr), "1/4")

        calc = file.add_calculation("INT x:[0, pi]. (1 - sin(x)^3)")
        calc.perform_rule(rules.FullSimplify())
        calc.perform_rule(rules.Equation("sin(x)^3", "sin(x) * sin(x)^2"))
        calc.perform_rule(rules.ApplyIdentity("sin(x)^2", "1 - cos(x)^2"))
        calc.perform_rule(rules.Substitution("u", parser.parse_expr("cos(x)")))
        calc.perform_rule(rules.FullSimplify())
        self.assertEqual(str(calc.last_expr), "pi - 4/3")

        calc = file.add_calculation("INT x:[pi/6, pi/2]. cos(x) ^ 2")
        calc.perform_rule(rules.ApplyIdentity("cos(x)^2", "(1 + cos(2*x)) / 2"))
        calc.perform_rule(rules.FullSimplify())
        calc.perform_rule(rules.Substitution("u", parser.parse_expr("2 * x")))
        calc.perform_rule(rules.FullSimplify())
        self.assertEqual(str(calc.last_expr), "-1/8 * sqrt(3) + 1/6 * pi")

        calc = file.add_calculation("INT x:[0, 1]. (1 - x^2) ^ (1/2)")
        calc.perform_rule(rules.SubstitutionInverse("u", parser.parse_expr("sin(u)")))
        calc.perform_rule(rules.ApplyIdentity("1-sin(u)^2", "cos(u)^2"))
        calc.perform_rule(rules.FullSimplify())
        calc.perform_rule(rules.ApplyIdentity("cos(u)^2", "(1 + cos(2*u)) / 2"))
        calc.perform_rule(rules.Substitution("v", parser.parse_expr("2 * u")))
        calc.perform_rule(rules.FullSimplify())
        self.assertEqual(str(calc.last_expr), "1/4 * pi")

        calc = file.add_calculation("INT x:[0, sqrt(2)]. sqrt(2 - x^2)")
        calc.perform_rule(rules.SubstitutionInverse("u", parser.parse_expr("sqrt(2) * sin(u)")))
        calc.perform_rule(rules.FullSimplify())
        calc.perform_rule(rules.ApplyIdentity("sin(u)^2", "1 - cos(u)^2"))
        calc.perform_rule(rules.FullSimplify())
        calc.perform_rule(rules.ApplyIdentity("cos(u)^2", "(1 + cos(2*u)) / 2"))
        calc.perform_rule(rules.Substitution("v", parser.parse_expr("2 * u")))
        calc.perform_rule(rules.FullSimplify())
        self.assertEqual(str(calc.last_expr), "1/2 * pi")

        calc = file.add_calculation("INT y:[-sqrt(2), sqrt(2)]. sqrt(8 - 2*y^2)")
        calc.perform_rule(rules.SubstitutionInverse("u", parser.parse_expr("2 * sin(u)")))
        calc.perform_rule(rules.FullSimplify())
        calc.perform_rule(rules.ApplyIdentity("sin(u)^2", "1 - cos(u)^2"))
        calc.perform_rule(rules.FullSimplify())
        calc.perform_rule(rules.ApplyIdentity("cos(u)^2", "(1 + cos(2*u)) / 2"))
        calc.perform_rule(rules.Substitution("v", parser.parse_expr("2 * u")))
        calc.perform_rule(rules.FullSimplify())
        self.assertEqual(str(calc.last_expr), "sqrt(2) * pi + 2 * sqrt(2)")

        calc = file.add_calculation("INT x:[1/sqrt(2), 1]. sqrt(1 - x^2) / x ^ 2")
        calc.perform_rule(rules.SubstitutionInverse("u", parser.parse_expr("sin(u)")))
        calc.perform_rule(rules.FullSimplify())
        calc.perform_rule(rules.ApplyIdentity("sin(u)^2", "1 - cos(u)^2"))
        calc.perform_rule(rules.FullSimplify())
        calc.perform_rule(rules.ApplyIdentity("cos(u)^2", "1 - sin(u)^2"))
        calc.perform_rule(rules.ExpandPolynomial())
        calc.perform_rule(rules.FullSimplify())
        calc.perform_rule(rules.ApplyIdentity("sin(u)^(-2)", "csc(u)^2"))
        calc.perform_rule(rules.FullSimplify())
        self.assertEqual(str(calc.last_expr), "-1/4 * pi + 1")

        calc = file.add_calculation("INT x:[-1, 1]. x / sqrt(5 - 4 * x)")
        calc.perform_rule(rules.Substitution("u", parser.parse_expr("5 - 4 * x")))
        calc.perform_rule(rules.ExpandPolynomial())
        calc.perform_rule(rules.FullSimplify())
        self.assertEqual(str(calc.last_expr), "1/6")

        calc = file.add_calculation("INT x:[1,4]. 1 / (1 + sqrt(x))")
        calc.perform_rule(rules.Substitution("u", parser.parse_expr("sqrt(x)")))
        calc.perform_rule(rules.Substitution("v", parser.parse_expr("u + 1")))
        calc.perform_rule(rules.ExpandPolynomial())
        calc.perform_rule(rules.FullSimplify())
        self.assertEqual(str(calc.last_expr), "2 * log(2) - 2 * log(3) + 2")

        calc = file.add_calculation("INT x:[3/4, 1]. 1 / (sqrt(1-x) - 1)")
        calc.perform_rule(rules.Substitution("u", parser.parse_expr("sqrt(1 - x)")))
        calc.perform_rule(rules.Substitution("v", parser.parse_expr("u - 1")))
        calc.perform_rule(rules.ExpandPolynomial())
        calc.perform_rule(rules.FullSimplify())
        self.assertEqual(str(calc.last_expr), "-2 * log(2) + 1")

        calc = file.add_calculation("INT t:[0, 1]. t * exp(-t ^ 2 / 2)")
        calc.perform_rule(rules.Substitution("u", parser.parse_expr("t ^ 2 / 2")))
        calc.perform_rule(rules.Substitution("v", parser.parse_expr("-u")))
        calc.perform_rule(rules.FullSimplify())
        self.assertEqual(str(calc.last_expr), "-exp(-1/2) + 1")

        calc = file.add_calculation("INT x:[1, exp(2)]. 1 / (x*sqrt(1+log(x)))")
        calc.perform_rule(rules.Substitution("u", parser.parse_expr("1 + log(x)")))
        calc.perform_rule(rules.FullSimplify())
        self.assertEqual(str(calc.last_expr), "2 * sqrt(3) - 2")

        calc = file.add_calculation("INT x:[-2, 0]. (x + 2)/(x^2 + 2*x + 2)")
        calc.perform_rule(rules.Equation("x^2 + 2*x + 2", "(x + 1) ^ 2 + 1"))
        calc.perform_rule(rules.Substitution("u", parser.parse_expr("x + 1")))
        calc.perform_rule(rules.ExpandPolynomial())
        calc.perform_rule(rules.FullSimplify())
        calc.perform_rule(rules.SplitRegion(parser.parse_expr("0")))
        calc.perform_rule(rules.Substitution("v", parser.parse_expr("u ^ 2 + 1")))
        calc.perform_rule(rules.FullSimplify())
        calc.perform_rule(rules.Substitution("v", parser.parse_expr("u ^ 2 + 1")))
        calc.perform_rule(rules.FullSimplify())
        self.assertEqual(str(calc.last_expr), "1/2 * pi")

        calc = file.add_calculation("INT x:[-pi/2,pi/2]. cos(x)^4")
        calc.perform_rule(rules.Equation("cos(x)^4", "(cos(x)^2)^2"))
        calc.perform_rule(rules.ApplyIdentity("cos(x)^2", "(1 + cos(2*x)) / 2"))
        calc.perform_rule(rules.ExpandPolynomial())
        calc.perform_rule(rules.Substitution("u", parser.parse_expr("2 * x")))
        calc.perform_rule(rules.ExpandPolynomial())
        calc.perform_rule(rules.FullSimplify())
        calc.perform_rule(rules.ApplyIdentity("cos(u)^2", "(1 + cos(2*u)) / 2"))
        calc.perform_rule(rules.Substitution("v", parser.parse_expr("2 * u")))
        calc.perform_rule(rules.FullSimplify())
        self.assertEqual(str(calc.last_expr), "3/8 * pi")

        # Need to check substitution is monotonic
        calc = file.add_calculation("INT x:[-pi/2, pi/2]. sqrt(cos(x) - cos(x)^3)")
        calc.perform_rule(rules.Equation("cos(x) - cos(x)^3", "cos(x) * (1 - cos(x)^2)"))
        calc.perform_rule(rules.ApplyIdentity("1 - cos(x)^2", "sin(x) ^ 2"))
        calc.perform_rule(rules.FullSimplify())
        calc.perform_rule(rules.SplitRegion(parser.parse_expr("0")))
        calc.perform_rule(rules.FullSimplify())
        calc.perform_rule(rules.Substitution("u", parser.parse_expr("cos(x)")))
        calc.perform_rule(rules.FullSimplify())
        calc.perform_rule(rules.Substitution("u", parser.parse_expr("cos(x)")))
        calc.perform_rule(rules.FullSimplify())
        self.assertEqual(str(calc.last_expr), "4/3")

        calc = file.add_calculation("INT x:[0, pi]. sqrt(1 + cos(2*x))")
        calc.perform_rule(rules.ApplyIdentity("cos(2*x)", "2 * cos(x)^2 - 1"))
        calc.perform_rule(rules.FullSimplify())
        calc.perform_rule(rules.SplitRegion(parser.parse_expr("pi / 2")))
        calc.perform_rule(rules.FullSimplify())
        self.assertEqual(str(calc.last_expr), "2 * sqrt(2)")

        calc = file.add_calculation("INT x:[0, 1].x * exp(-x)")
        calc.perform_rule(rules.IntegrationByParts(parser.parse_expr("x"), parser.parse_expr("-exp(-x)")))
        calc.perform_rule(rules.FullSimplify())
        calc.perform_rule(rules.Substitution("u", parser.parse_expr("-x")))
        calc.perform_rule(rules.FullSimplify())
        self.assertEqual(str(calc.last_expr), "-2 * exp(-1) + 1")

        calc = file.add_calculation("INT x:[1, exp(1)]. x * log(x)")
        calc.perform_rule(rules.IntegrationByParts(parser.parse_expr("log(x)/2"), parser.parse_expr("x^2")))
        calc.perform_rule(rules.FullSimplify())
        self.assertEqual(str(calc.last_expr), "1/4 * exp(2) + 1/4")

        calc = file.add_calculation("INT x:[pi/4, pi/3]. x / sin(x)^2")
        calc.perform_rule(rules.ApplyIdentity("sin(x)^2", "csc(x)^(-2)"))
        calc.perform_rule(rules.IntegrationByParts(parser.parse_expr("x"), parser.parse_expr("-cot(x)")))
        calc.perform_rule(rules.FullSimplify())
        calc.perform_rule(rules.ApplyIdentity("cot(x)", "cos(x) / sin(x)"))
        calc.perform_rule(rules.Substitution("u", parser.parse_expr("sin(x)")))
        calc.perform_rule(rules.FullSimplify())
        self.assertEqual(str(calc.last_expr), "-1/9 * sqrt(3) * pi - 1/2 * log(2) + 1/2 * log(3) + 1/4 * pi")

        calc = file.add_calculation("INT x:[1, 4]. log(x) / sqrt(x)")
        calc.perform_rule(rules.IntegrationByParts(parser.parse_expr("2*log(x)"), parser.parse_expr("sqrt(x)")))
        calc.perform_rule(rules.FullSimplify())
        self.assertEqual(str(calc.last_expr), "8 * log(2) - 4")

        calc = file.add_calculation("INT x:[0, 1]. x * atan(x)")
        calc.perform_rule(rules.IntegrationByParts(parser.parse_expr("atan(x)/2"), parser.parse_expr("x^2")))
        calc.perform_rule(rules.FullSimplify())
        calc.perform_rule(rules.Equation("x^2 * (x^2 + 1) ^ -1", "1 - 1 / (x^2 + 1)"))
        calc.perform_rule(rules.FullSimplify())
        self.assertEqual(str(calc.last_expr), "1/4 * pi - 1/2")

        calc = file.add_calculation("INT x:[0, pi/2]. exp(2*x)*cos(x)")
        calc.perform_rule(rules.IntegrationByParts(parser.parse_expr("exp(2*x)"), parser.parse_expr("sin(x)")))
        calc.perform_rule(rules.FullSimplify())
        calc.perform_rule(rules.IntegrationByParts(parser.parse_expr("exp(2*x)"), parser.parse_expr("-cos(x)")))
        calc.perform_rule(rules.FullSimplify())
        calc.perform_rule(rules.IntegrateByEquation(parser.parse_expr("INT x:[0, pi/2]. exp(2*x)*cos(x)")))
        self.assertEqual(str(calc.last_expr), "1/5 * exp(pi) - 2/5")

        calc = file.add_calculation("INT x:[0,pi]. (x * sin(x))^2")
        calc.perform_rule(rules.FullSimplify())
        calc.perform_rule(rules.ApplyIdentity("sin(x)^2", "(1 - cos(2*x)) / 2"))
        calc.perform_rule(rules.ExpandPolynomial())
        calc.perform_rule(rules.ExpandPolynomial())  # TODO: remove repetition
        calc.perform_rule(rules.FullSimplify())
        calc.perform_rule(rules.IntegrationByParts(parser.parse_expr("x^2/2"), parser.parse_expr("sin(2*x)")))
        calc.perform_rule(rules.FullSimplify())
        calc.perform_rule(rules.IntegrationByParts(parser.parse_expr("x/2"), parser.parse_expr("-cos(2*x)")))
        calc.perform_rule(rules.FullSimplify())
        calc.perform_rule(rules.Substitution("u", parser.parse_expr("2 * x")))
        calc.perform_rule(rules.FullSimplify())
        self.assertEqual(str(calc.last_expr), "1/6 * pi ^ 3 - 1/4 * pi")

        calc = file.add_calculation("INT x:[1, exp(1)]. sin(log(x))")
        calc.perform_rule(rules.Substitution("u", parser.parse_expr("log(x)")))
        calc.perform_rule(rules.IntegrationByParts(parser.parse_expr("-exp(u)"), parser.parse_expr("cos(u)")))
        calc.perform_rule(rules.FullSimplify())
        calc.perform_rule(rules.IntegrationByParts(parser.parse_expr("exp(u)"), parser.parse_expr("sin(u)")))
        calc.perform_rule(rules.FullSimplify())
        calc.perform_rule(rules.IntegrateByEquation(parser.parse_expr("INT u:[0,1]. exp(u) * sin(u)")))
        self.assertEqual(str(calc.last_expr), "-1/2 * cos(1) * exp(1) + 1/2 * exp(1) * sin(1) + 1/2")

        calc = file.add_calculation("INT x:[1/exp(1), exp(1)]. abs(log(x))")
        calc.perform_rule(rules.SplitRegion(parser.parse_expr("1")))
        calc.perform_rule(rules.FullSimplify())
        calc.perform_rule(rules.IntegrationByParts(parser.parse_expr("log(x)"), parser.parse_expr("x")))
        calc.perform_rule(rules.FullSimplify())
        calc.perform_rule(rules.IntegrationByParts(parser.parse_expr("log(x)"), parser.parse_expr("x")))
        calc.perform_rule(rules.FullSimplify())
        self.assertEqual(str(calc.last_expr), "-2 * exp(-1) + 2")

        self.checkAndOutput(file, "tongji7")

    def testLHopital(self):
        ctx = context.Context()
        ctx.load_book('base')
        file = compstate.CompFile(ctx, "LHopital")

        calc = file.add_calculation("LIM {x -> 1}. (x^2 - 1) / (x^2 + 3*x - 4)")
        calc.perform_rule(rules.LHopital())
        calc.perform_rule(rules.FullSimplify())
        self.assertEqual(str(calc.last_expr), "2/5")

        calc = file.add_calculation("LIM {x -> 4}. (x - 4) / (sqrt(x) - 2)")
        calc.perform_rule(rules.LHopital())
        calc.perform_rule(rules.FullSimplify())
        self.assertEqual(str(calc.last_expr), "4")

        calc = file.add_calculation("LIM {x -> 0}. sin(x) / x")
        calc.perform_rule(rules.LHopital())
        calc.perform_rule(rules.FullSimplify())
        self.assertEqual(str(calc.last_expr), "1")

        calc = file.add_calculation("LIM {x -> 0}. (3^x - 2^x) / (x^2 - x)")
        calc.perform_rule(rules.LHopital())
        calc.perform_rule(rules.FullSimplify())
        self.assertEqual(str(calc.last_expr), "log(2) - log(3)")

        calc = file.add_calculation("LIM {x -> 3}. (1/x - 1/3) / (x^2 - 9)")
        calc.perform_rule(rules.LHopital())
        calc.perform_rule(rules.FullSimplify())
        self.assertEqual(str(calc.last_expr), "-1/54")

        calc = file.add_calculation("LIM {x -> 0}. x * tan(x) / sin(3*x)")
        calc.perform_rule(rules.LHopital())
        calc.perform_rule(rules.FullSimplify())
        self.assertEqual(str(calc.last_expr), "0")

        self.checkAndOutput(file, "LHopital")

    def testWallis(self):
        # Reference:
        # Irresistable Integrals, Section 2.3

        ctx = context.Context()
        ctx.load_book('base')
        file = compstate.CompFile(ctx, 'Wallis')

        # Make definition
        file.add_definition("I(m,b) = (INT x:[0,oo]. 1/(x^2+b)^(m+1))", conds=["b > 0"])

        # Prove the following equality
        Eq1 = file.add_goal("(D b. I(m,b)) = -(m+1) * I(m+1, b)", conds=["b > 0"])
        proof = Eq1.proof_by_calculation()

        calc = proof.lhs_calc
        calc.perform_rule(rules.OnSubterm(rules.ExpandDefinition("I")))
        calc.perform_rule(rules.DerivIntExchange())
        calc.perform_rule(rules.FullSimplify())

        calc = proof.rhs_calc
        calc.perform_rule(rules.OnSubterm(rules.ExpandDefinition("I")))
        calc.perform_rule(rules.FullSimplify())

        # Prove the following by induction
        Eq2 = file.add_goal("I(m,b) = pi / 2^(2*m+1) * binom(2*m, m) * (1/(b^((2*m+1)/2)))", conds=["b > 0"])
        proof = Eq2.proof_by_induction("m")
        proof_base = proof.base_case.proof_by_calculation()
        proof_induct = proof.induct_case.proof_by_calculation()

        # Base case
        calc = proof_base.lhs_calc
        calc.perform_rule(rules.ExpandDefinition("I"))
        calc.perform_rule(rules.ElimInfInterval())
        calc.perform_rule(rules.SubstitutionInverse("u", parser.parse_expr("sqrt(b) * u")))
        calc.perform_rule(rules.FullSimplify())
        calc.perform_rule(rules.Equation("(b * u^2 + b)^-1", "b^-1 * (1 + u^2)^-1"))
        calc.perform_rule(rules.FullSimplify())

        # Induction case, LHS
        calc = proof_induct.lhs_calc
        calc.perform_rule(rules.ApplyEquation(Eq1.goal))
        calc.perform_rule(rules.OnSubterm(rules.ApplyInductHyp()))
        calc.perform_rule(rules.FullSimplify())

        # Induction step, RHS
        calc = proof_induct.rhs_calc
        calc.perform_rule(rules.ApplyIdentity("binom(2*m+2, m+1)", "2 * binom(2*m, m) * ((2*m+1) / (m+1))"))
        calc.perform_rule(rules.FullSimplify())

        self.checkAndOutput(file, "wallis")

    def testGammaFunction(self):
        # Reference:
        # Inside interesting integrals, Section 4.1

        ctx = context.Context()
        ctx.load_book("base")
        file = compstate.CompFile(ctx, "GammaFunction")

        # Definition of Gamma function
        gamma_def = file.add_definition("Gamma(n) = (INT x:[0,oo]. exp(-x) * x^(n-1))", conds=["n > 0"])

        # Recursive equation for gamma function
        goal1 = file.add_goal("Gamma(n+1) = n * Gamma(n)", conds=["n > 0"])

        proof = goal1.proof_by_calculation()
        calc = proof.lhs_calc
        calc.perform_rule(rules.ExpandDefinition("Gamma"))
        calc.perform_rule(rules.IntegrationByParts(parser.parse_expr("x^n"), parser.parse_expr("-exp(-x)")))
        calc.perform_rule(rules.FullSimplify())

        calc = proof.rhs_calc
        calc.perform_rule(rules.OnSubterm(rules.ExpandDefinition("Gamma")))

        # Gamma function and factorial
        goal2 = file.add_goal("Gamma(n+1) = factorial(n)")

        proof = goal2.proof_by_induction("n")
        proof_base = proof.base_case.proof_by_calculation()
        proof_induct = proof.induct_case.proof_by_calculation()

        calc = proof_base.lhs_calc
        calc.perform_rule(rules.ExpandDefinition("Gamma"))
        calc.perform_rule(rules.ElimInfInterval())
        calc.perform_rule(rules.Substitution("u", parser.parse_expr("-x")))
        calc.perform_rule(rules.FullSimplify())

        calc = proof_induct.lhs_calc
        calc.perform_rule(rules.Equation("n + 2", "(n + 1) + 1"))
        calc.perform_rule(rules.ApplyEquation(goal1.goal))
        calc.perform_rule(rules.OnSubterm(rules.ApplyInductHyp()))
        calc.perform_rule(rules.ApplyIdentity("(n + 1) * factorial(n)", "factorial(n + 1)"))

        # Application
        calc = file.add_calculation("INT x:[0,oo]. exp(-x^3)")
        calc.perform_rule(rules.Substitution('y', parser.parse_expr('x^3')))
        calc.perform_rule(rules.FullSimplify())
        calc.perform_rule(rules.Equation("y ^ (-2/3) * exp(-y)", "exp(-y) * y ^ (1/3 - 1)"))
        calc.perform_rule(rules.OnLocation(rules.ApplyEquation(gamma_def.eq), "1"))
        calc.perform_rule(rules.ApplyEquation(goal1.goal))
        calc.perform_rule(rules.FullSimplify())
        self.assertEqual(str(calc.last_expr), "Gamma(4/3)")

        self.checkAndOutput(file, "GammaFunction")

    def testTrick2a(self):
        # Reference:
        # Inside interesting integrals, Section 2.2, example 1
        ctx = context.Context()
        file = compstate.CompFile(ctx, "Trick2a")

        calc = file.add_calculation("INT x:[0,pi/2]. sqrt(sin(x)) / (sqrt(sin(x)) + sqrt(cos(x)))")
        calc.perform_rule(rules.Substitution("y", parser.parse_expr("pi / 2 - x")))
        calc.perform_rule(rules.FullSimplify())
        calc.perform_rule(rules.Equation(
            "sqrt(cos(y)) * (sqrt(cos(y)) + sqrt(sin(y)))^-1",
            "1 - sqrt(sin(y)) / (sqrt(cos(y)) + sqrt(sin(y)))"))
        calc.perform_rule(rules.FullSimplify())
        calc.perform_rule(rules.IntegrateByEquation(parser.parse_expr("INT x:[0,pi/2]. sqrt(sin(x)) / (sqrt(sin(x)) + sqrt(cos(x)))")))
        self.assertEqual(str(calc.last_expr), "1/4 * pi")

        self.checkAndOutput(file, "trick2a")

    def testTrick2b(self):
        # Reference:
        # Inside interesting integrals, Section 2.2, example 2
        ctx = context.Context()
        ctx.load_book('base')
        file = compstate.CompFile(ctx, "Trick2a")

        calc = file.add_calculation("INT x:[0,pi]. x * sin(x) / (1 + cos(x)^2)")
        calc.perform_rule(rules.Substitution("y", parser.parse_expr("pi - x")))
        calc.perform_rule(rules.ExpandPolynomial())
        calc.perform_rule(rules.FullSimplify())
        calc.perform_rule(rules.IntegrateByEquation(parser.parse_expr("INT x:[0,pi]. x * sin(x) / (1 + cos(x)^2)")))
        calc.perform_rule(rules.Substitution("u", parser.parse_expr("cos(y)")))
        calc.perform_rule(rules.FullSimplify())
        self.assertEqual(str(calc.last_expr), "1/4 * pi ^ 2")

        self.checkAndOutput(file, "trick2b")

    def testLeibniz01(self):
        # Reference
        # Inside interesting integrals, Section 3.1, example 1
        ctx = context.Context()
        ctx.load_book('base')
        file = compstate.CompFile(ctx, "Leibniz01")

        # Basic result: integral of 1 / (x^2 + a^2)
        goal1 = file.add_goal("(INT x:[0,oo]. 1 / (x^2 + a^2)) = pi / (2 * a)", conds=["a > 0"])

        proof = goal1.proof_by_calculation()
        calc = proof.lhs_calc
        calc.perform_rule(rules.ElimInfInterval())
        calc.perform_rule(rules.SubstitutionInverse("u", parser.parse_expr("a * u")))
        calc.perform_rule(rules.FullSimplify())
        calc.perform_rule(rules.Equation("(a ^ 2 * u ^ 2 + a ^ 2) ^ (-1)", "(u^2 + 1) ^ (-1) / (a ^ 2)"))
        calc.perform_rule(rules.FullSimplify())

        calc = proof.rhs_calc
        calc.perform_rule(rules.FullSimplify())

        # Derivate to get integral of 1 / (x^2 + a^2)^2
        goal2 = file.add_goal("(INT x:[0,oo]. 1 / (x^2 + a^2)^2) = pi / (4 * a^3)", conds=["a > 0"])
        proof = goal2.proof_by_rewrite_goal(begin=goal1)
        calc = proof.begin
        calc.perform_rule(rules.DerivEquation('a'))
        calc.perform_rule(rules.FullSimplify())
        calc.perform_rule(rules.SolveEquation(parser.parse_expr("INT x:[0,oo]. (a ^ 2 + x ^ 2) ^ (-2)")))

        # Derivate again:
        goal3 = file.add_goal("(INT x:[0,oo]. 1 / (x^2 + a^2)^3) = 3*pi / (16 * a^5)", conds=["a > 0"])
        proof = goal3.proof_by_rewrite_goal(begin=goal2)
        calc = proof.begin
        calc.perform_rule(rules.DerivEquation('a'))
        calc.perform_rule(rules.FullSimplify())
        calc.perform_rule(rules.SolveEquation(parser.parse_expr("INT x:[0,oo]. (a ^ 2 + x ^ 2) ^ (-3)")))

        self.checkAndOutput(file, "leibniz01")

    def testPartialFraction(self):
        # Reference
        # Inside interesting integrals, Section 2.3, example 2
        ctx = context.Context()
        ctx.load_book('base')
        file = compstate.CompFile(ctx, 'partialFraction')

        goal = file.add_goal("(INT x:[0,oo]. 1 / (x^4 + 2*x^2*cosh(2*a) + 1)) = pi / (4 * cosh(a))")
        proof = goal.proof_by_calculation()
        calc = proof.lhs_calc
        calc.perform_rule(rules.OnSubterm(rules.ExpandDefinition("cosh")))
        calc.perform_rule(rules.Equation(
            "x ^ 4 + 2 * x ^ 2 * (1/2 * (exp(-2 * a) + exp(2 * a))) + 1",
            "(x ^ 2 + exp(2 * a)) * (x ^ 2 + exp(-2 * a))"))
        calc.perform_rule(rules.Equation(
            "1 / ((x ^ 2 + exp(2 * a)) * (x ^ 2 + exp(-2 * a)))",
            "1 / (exp(2*a) - exp(-2*a)) * (1 / (x^2 + exp(-2*a)) - 1 / (x^2 + exp(2*a)))"))
        calc.perform_rule(rules.FullSimplify())
        calc.perform_rule(rules.Equation("(exp(-2 * a) + x ^ 2) ^ (-1)", "1 / (exp(-a) ^ 2 + x ^ 2)"))
        calc.perform_rule(rules.OnLocation(rules.DefiniteIntegralIdentity(), "1.0"))
        calc.perform_rule(rules.Equation("(exp(2 * a) + x ^ 2) ^ (-1)", "1 / (exp(a) ^ 2 + x ^ 2)"))
        calc.perform_rule(rules.OnLocation(rules.DefiniteIntegralIdentity(), "1.1"))
        calc.perform_rule(rules.FullSimplify())
        calc.perform_rule(rules.Equation(None, "pi / (4 * ((exp(a) + exp(-a)) / 2))"))
        calc.perform_rule(rules.OnSubterm(rules.FoldDefinition("cosh")))

        self.checkAndOutput(file, "partialFraction")
        

    def testLeibniz02(self):
        # Reference
        # Inside interesting integrals, Section 3.1, example 2
        ctx = context.Context()
        ctx.load_book('base')
        file = compstate.CompFile(ctx, 'leibniz02')

        # Overall goal: (INT x:[-oo,oo]. exp(-(x^2)/2)) = sqrt(2*pi)

        # Make definition
        file.add_definition("g(t) = (INT x:[0,t].exp(-(x^2)/2))^2")

        Eq1 = file.add_goal("(INT x:[-oo,oo]. exp(-x^2/2)) = 2 * LIM {t->oo}. sqrt(g(t))")
        Eq1_proof = Eq1.proof_by_calculation()
        calc = Eq1_proof.lhs_calc
        calc.perform_rule(rules.SplitRegion(expr.Const(0)))
        calc.perform_rule(rules.OnLocation(rules.Substitution('y', parser.parse_expr("-x")), '0'))
        calc.perform_rule(rules.OnLocation(rules.Substitution('x', parser.parse_expr("y")), '0'))
        calc.perform_rule(rules.FullSimplify())
        calc = Eq1_proof.rhs_calc
        calc.perform_rule(rules.OnSubterm(rules.ExpandDefinition("g")))
        calc.perform_rule(rules.FullSimplify())

        Eq2 = file.add_goal("(D t. g(t) + 2 * INT y:[0, 1].exp(-(1+y^2)*t^2/2)/(1+y^2)) = 0")
        Eq2_proof = Eq2.proof_by_calculation()
        calc = Eq2_proof.lhs_calc
        calc.perform_rule(rules.OnSubterm(rules.ExpandDefinition("g")))
        calc.perform_rule(rules.FullSimplify())
        calc.perform_rule(rules.OnLocation(rules.Substitution('y', parser.parse_expr('x/t')), '1.1'))
        calc.perform_rule(rules.OnLocation(rules.Equation(None, "-exp(1/2 * t ^ 2 * (-(y ^ 2) - 1))"), '0.1.0'))
        calc.perform_rule(rules.OnLocation(rules.Equation(None, "-1/2 * t ^ 2 * y ^ 2 + 1/2 * t ^ 2 * (-1)"), '0.1.0.0.0'))
        calc.perform_rule(rules.FullSimplify())
        calc.perform_rule(rules.ApplyIdentity(
            "exp(-1/2 * t ^ 2 * y ^ 2 - 1/2 * t ^ 2)",
            "exp(-1/2 * t ^ 2 * y ^ 2) * exp(-1/2 * t ^ 2)"))
        calc.perform_rule(rules.FullSimplify())

        Eq3 = file.add_goal("2 * (INT y:[0,1]. exp(1/2 * t ^ 2 * (-(y ^ 2) - 1)) * (y ^ 2 + 1) ^ -1) + g(t) = SKOLEM_CONST(C)")
        Eq3_proof = Eq3.proof_by_rewrite_goal(begin=Eq2)
        calc = Eq3_proof.begin
        calc.perform_rule(rules.IntegralEquation())
        calc.perform_rule(rules.OnLocation(rules.IndefiniteIntegralIdentity(), '1'))
        calc.perform_rule(rules.FullSimplify())

        Eq5 = file.add_goal("pi/2 = SKOLEM_CONST(C)")
        proof_of_Eq5 = Eq5.proof_by_rewrite_goal(begin = Eq3)
        calc = proof_of_Eq5.begin
        calc.perform_rule(rules.LimitEquation('t', expr.Const(0)))
        calc.perform_rule(rules.FullSimplify())
        calc.perform_rule(rules.OnSubterm(rules.ExpandDefinition("g")))
        calc.perform_rule(rules.FullSimplify())

        Eq6 = file.add_goal("g(t) = -2 * (INT y:[0,1]. exp(1/2 * t ^ 2 * (-(y ^ 2) - 1)) * (y ^ 2 + 1) ^ -1) + 1/2 * pi")
        proof_of_Eq6 = Eq6.proof_by_calculation()
        calc = proof_of_Eq6.lhs_calc
        calc.perform_rule(rules.ApplyEquation(Eq3.goal))
        calc.perform_rule(rules.OnLocation(rules.ApplyEquation(Eq5.goal), '0'))
        calc.perform_rule(rules.FullSimplify())

        Eq7 = file.add_goal("(INT x:[-oo,oo]. exp(-x^2/2)) = sqrt(2*pi)")
        proof_of_Eq7 = Eq7.proof_by_calculation()
        calc = proof_of_Eq7.lhs_calc
        calc.perform_rule(rules.ApplyEquation(Eq1.goal))
        calc.perform_rule(rules.OnLocation(rules.ApplyEquation(Eq6.goal), "1.0.0"))
        calc.perform_rule(rules.FullSimplify())
        calc = proof_of_Eq7.rhs_calc
        calc.perform_rule(rules.FullSimplify())

        Eq8 = file.add_goal("(INT x:[0,oo]. exp(-x^2/2)) = sqrt(pi/2)")
        proof_of_Eq8 = Eq8.proof_by_rewrite_goal(begin=Eq7)
        calc = proof_of_Eq8.begin
        calc.perform_rule(rules.OnLocation(rules.SplitRegion(expr.Const(0)), "0"))
        calc.perform_rule(rules.OnLocation(rules.Substitution('y', parser.parse_expr("-x")), '0.0'))
        calc.perform_rule(rules.OnLocation(rules.Substitution('x', parser.parse_expr("y")), '0.0'))
        calc.perform_rule(rules.FullSimplify())
        calc.perform_rule(rules.SolveEquation(parser.parse_expr("INT x:[0,oo]. exp(-1/2 * x ^ 2)")))

        self.checkAndOutput(file, "leibniz02")

    def testLeibniz03(self):
        # Reference:
        # Inside interesting integrals, Section 3.1, example #3

        # Overall goal: INT x:[0,oo]. cos(tx)*exp(-(x^2)/2) = sqrt(pi/2)*exp(-(t^2)/2)

        # Initial state
        ctx = context.Context()
        ctx.load_book('base')
        ctx.load_book('interesting', upto='leibniz03')
        file = compstate.CompFile(ctx, 'leibniz03')

        # Make definition
        file.add_definition("I(t) = INT x:[0,oo]. cos(t*x)*exp(-(x^2)/2)")

        Eq0 = file.add_goal("I(0) = sqrt(pi/2)")
        Eq0_proof = Eq0.proof_by_calculation()
        calc = Eq0_proof.lhs_calc
        calc.perform_rule(rules.ExpandDefinition("I"))
        calc.perform_rule(rules.FullSimplify())
        calc.perform_rule(rules.Equation("-1/2 * x ^ 2", "-(x ^ 2) / 2"))
        calc.perform_rule(rules.DefiniteIntegralIdentity())

        # Prove the following equality
        Eq1 = file.add_goal("(D t. I(t)) = -t*I(t)")
        Eq1_proof = Eq1.proof_by_calculation()
        calc = Eq1_proof.lhs_calc
        calc.perform_rule(rules.OnSubterm(rules.ExpandDefinition("I")))
        calc.perform_rule(rules.FullSimplify())
        u = parser.parse_expr('sin(t*x)')
        v = parser.parse_expr('-exp(-x^2/2)')
        calc.perform_rule(rules.IntegrationByParts(u, v))
        calc.perform_rule(rules.FullSimplify())

        calc = Eq1_proof.rhs_calc
        calc.perform_rule(rules.OnSubterm(rules.ExpandDefinition("I")))
        calc.perform_rule(rules.FullSimplify())

        Eq2 = file.add_goal("(D t. log(I(t)) + t^2/2) = 0")
        Eq2_proof = Eq2.proof_by_calculation()
        calc = Eq2_proof.lhs_calc
        calc.perform_rule(rules.FullSimplify())
        calc.perform_rule(rules.OnLocation(rules.ApplyEquation(Eq1.goal), '0.1'))
        calc.perform_rule(rules.FullSimplify())

        Eq3 = file.add_goal("1/2 * t ^ 2 + log(I(t)) = SKOLEM_CONST(C)")
        Eq3_proof = Eq3.proof_by_rewrite_goal(begin=Eq2)
        calc = Eq3_proof.begin
        calc.perform_rule(rules.IntegralEquation())
        calc.perform_rule(rules.OnLocation(rules.IndefiniteIntegralIdentity(), '1'))

        Eq4 = file.add_goal("log(sqrt(pi / 2)) = SKOLEM_CONST(C)")
        Eq4_proof = Eq4.proof_by_rewrite_goal(begin=Eq3)
        calc = Eq4_proof.begin
        calc.perform_rule(rules.LimitEquation('t', expr.Const(0)))
        calc.perform_rule(rules.FullSimplify())
        calc.perform_rule(rules.OnLocation(rules.ApplyEquation(eq=Eq0.goal), '0.0'))

        Eq5 = file.add_goal("log(I(t)) = -t ^ 2 / 2 + log(sqrt(pi / 2))")
        Eq5_proof = Eq5.proof_by_calculation()
        calc = Eq5_proof.lhs_calc
        calc.perform_rule(rules.ApplyEquation(Eq3.goal))
        calc.perform_rule(rules.OnLocation(rules.ApplyEquation(Eq4.goal), '0'))
        calc.perform_rule(rules.FullSimplify())
        calc = Eq5_proof.rhs_calc
        calc.perform_rule(rules.FullSimplify())

        Eq6 = file.add_goal("I(t) = sqrt(pi/2) * exp(-t^2/2)")
        Eq6_proof = Eq6.proof_by_rewrite_goal(begin=Eq5)
        calc = Eq6_proof.begin
        calc.perform_rule(rules.SolveEquation(parser.parse_expr("I(t)")))
        calc.perform_rule(rules.ApplyIdentity(
            "exp(-1/2 * log(2) + 1/2 * log(pi) - 1/2 * t ^ 2)",
            "exp(-1/2 * log(2) + 1/2 * log(pi)) * exp(-1/2 * t ^ 2)"))
        calc.perform_rule(rules.ApplyIdentity(
            "exp(-1/2 * log(2) + 1/2 * log(pi))",
            "exp(-1/2 * log(2)) * exp(1/2 * log(pi))"))
        calc.perform_rule(rules.FullSimplify())

        self.checkAndOutput(file, "leibniz03")

    def testEulerLogSineIntegral(self):
        # Reference:
        # Inside interesting integrals, Section 2.4
        ctx = context.Context()
        ctx.load_book('base')
        file = compstate.CompFile(ctx, "EulerLogSine")

        # Define I(a)
        file.add_definition("I(a) = INT x:[0,pi/2]. log(a * sin(x))")

        # Define J(a)
        file.add_definition("J(a) = INT x:[0,pi/2]. log(a * sin(2*x))")

        # Prove J(a) = I(a)
        goal1 = file.add_goal("J(a) = I(a)")
        proof = goal1.proof_by_calculation()
        calc = proof.lhs_calc
        calc.perform_rule(rules.ExpandDefinition("J"))
        calc.perform_rule(rules.Substitution("t", parser.parse_expr("2*x")))
        calc.perform_rule(rules.SplitRegion(parser.parse_expr('pi/2')))
        calc.perform_rule(rules.OnLocation(rules.Substitution('x', parser.parse_expr('pi - t')), '1'))
        calc.perform_rule(rules.FullSimplify())
        calc.perform_rule(rules.OnLocation(rules.Substitution('x', parser.parse_expr('t')), '1'))
        calc.perform_rule(rules.FullSimplify())

        calc = proof.rhs_calc
        calc.perform_rule(rules.ExpandDefinition("I"))

        # Prove J(a) = pi/2 * log(2/a) + 2 * I(a)
        goal2 = file.add_goal("J(a) = pi/2 * log(2/a) + 2 * I(a)")
        proof = goal2.proof_by_calculation()
        calc = proof.lhs_calc
        calc.perform_rule(rules.ExpandDefinition("J"))
        calc.perform_rule(rules.ApplyIdentity("sin(2*x)", "2 * sin(x) * cos(x)"))
        calc.perform_rule(rules.Equation("a * (2 * sin(x) * cos(x))",
                                         "(2/a) * (a*sin(x)) * (a*cos(x))"))
        calc.perform_rule(rules.ApplyIdentity(
            "log(2/a * (a*sin(x)) * (a*cos(x)))",
            "log(2/a * (a*sin(x))) + log(a*cos(x))"))
        calc.perform_rule(rules.ApplyIdentity(
            "log(2/a * (a*sin(x)))",
            "log(2/a) + log(a*sin(x))"))
        calc.perform_rule(rules.FullSimplify())

        calc.perform_rule(rules.OnLocation(rules.Substitution('t', parser.parse_expr("pi/2 - x")), '0.1'))
        calc.perform_rule(rules.OnLocation(rules.Substitution('x', parser.parse_expr("t")), '0.1'))
        calc.perform_rule(rules.FullSimplify())

        calc = proof.rhs_calc
        calc.perform_rule(rules.OnSubterm(rules.ExpandDefinition("I")))
        calc.perform_rule(rules.FullSimplify())

        # Finally show I(a) = pi/2 * log(a/2)
        goal3 = file.add_goal("I(a) = pi/2 * log(a/2)")
        proof = goal3.proof_by_calculation()
        calc = proof.lhs_calc
        calc.perform_rule(rules.ApplyEquation(goal1.goal))
        calc.perform_rule(rules.ApplyEquation(goal2.goal))
        calc.perform_rule(rules.IntegrateByEquation(parser.parse_expr("I(a)")))
        calc.perform_rule(rules.ApplyIdentity("log(2 * a^(-1))", "log(2) + log(a^(-1))"))
        calc.perform_rule(rules.ExpandPolynomial())
        calc = proof.rhs_calc
        calc.perform_rule(rules.ApplyIdentity("log(a / 2)", "log(a) - log(2)"))
        calc.perform_rule(rules.ExpandPolynomial())

        self.checkAndOutput(file, "euler_log_sin")

    def testDirichletIntegral(self):
        # Reference:
        # Inside interesting integrals, Section 3.2
        ctx = context.Context()
        ctx.load_book("base")
        file = compstate.CompFile(ctx, "DirichletIntegral")

        # Define g(y)
        file.add_definition("g(y, a) = INT x:[0,oo]. exp(-x * y) * sin(a * x) / x", conds=["y >= 0"])

        # Differentiate g(y)
        goal2 = file.add_goal("(D y. g(y, a)) = - a / (a ^ 2 + y ^ 2)", conds=["y > 0"])
        proof = goal2.proof_by_calculation()
        calc = proof.lhs_calc
        calc.perform_rule(rules.OnSubterm(rules.ExpandDefinition("g")))
        calc.perform_rule(rules.DerivIntExchange())
        calc.perform_rule(rules.FullSimplify())
        calc.perform_rule(rules.OnLocation(rules.DefiniteIntegralIdentity(), '0'))
        calc.perform_rule(rules.FullSimplify())

        calc = proof.rhs_calc
        calc.perform_rule(rules.FullSimplify())

        # Integrate the previous equation on both sides
        goal3 = file.add_goal("g(y, a) = -atan(y / a) + SKOLEM_FUNC(C(a))", conds=["y > 0", "a != 0"])
        proof = goal3.proof_by_rewrite_goal(begin=goal2)
        calc = proof.begin
        calc.perform_rule(rules.IntegralEquation())
        calc.perform_rule(rules.FullSimplify())
        calc.perform_rule(rules.Equation("(a ^ 2 + y ^ 2) ^ (-1)", "1 / (a ^ 2 + y ^ 2)"))
        calc.perform_rule(rules.OnLocation(rules.IndefiniteIntegralIdentity(), "1"))
        calc.perform_rule(rules.FullSimplify())

        # Evaluate the case y = oo
        # TODO: remove condition x > 0
        goal4 = file.add_goal("(LIM {y -> oo}. g(y, a)) = 0", conds=["y >= 0", "x > 0"])
        proof = goal4.proof_by_calculation()
        calc = proof.lhs_calc
        calc.perform_rule(rules.OnSubterm(rules.ExpandDefinition("g")))
        calc.perform_rule(rules.FullSimplify())

        # Evaluate C(a) for a > 0
        goal5 = file.add_goal("SKOLEM_FUNC(C(a)) = 1/2 * pi", conds=["a > 0"])
        proof = goal5.proof_by_rewrite_goal(begin=goal3)
        calc = proof.begin
        calc.perform_rule(rules.LimitEquation("y", parser.parse_expr("oo")))
        calc.perform_rule(rules.OnLocation(rules.ApplyEquation(parser.parse_expr("(LIM {y -> oo}. g(y, a)) = 0")), "0"))
        calc.perform_rule(rules.FullSimplify())
        calc.perform_rule(rules.SolveEquation(parser.parse_expr("SKOLEM_FUNC(C(a))")))

        # Evaluate C(a) for a < 0
        goal6 = file.add_goal("SKOLEM_FUNC(C(a)) = - 1/2 * pi", conds=["a < 0"])
        proof = goal6.proof_by_rewrite_goal(begin=goal3)
        calc = proof.begin
        calc.perform_rule(rules.LimitEquation("y", parser.parse_expr("oo")))
        calc.perform_rule(rules.OnLocation(rules.ApplyEquation(parser.parse_expr("(LIM {y -> oo}. g(y, a)) = 0")), "0"))
        calc.perform_rule(rules.FullSimplify())
        calc.perform_rule(rules.SolveEquation(parser.parse_expr("SKOLEM_FUNC(C(a))")))

        # Case y = 0: g(0) = INT x:[0, oo]. sin(a * x) / x
        goal7 = file.add_goal("g(0, a) = INT x:[0,oo]. sin(a * x) / x")
        proof = goal7.proof_by_calculation()
        calc = proof.lhs_calc
        calc.perform_rule(rules.ExpandDefinition("g"))  # check 0 satisfies condition y >= 0
        calc = proof.rhs_calc
        calc.perform_rule(rules.FullSimplify())

        # Final result: case a > 0
        goal8 = file.add_goal("(INT x:[0,oo]. sin(a * x) / x) = 1/2 * pi", conds=["a > 0"])
        proof = goal8.proof_by_calculation()
        calc = proof.lhs_calc
        calc.perform_rule(rules.ApplyEquation(goal7.goal))
        calc.perform_rule(rules.ApplyEquation(goal3.goal))
        calc.perform_rule(rules.OnLocation(rules.ApplyEquation(goal5.goal), "1"))
        calc.perform_rule(rules.FullSimplify())

        # Final result: case a < 0
        goal9 = file.add_goal("(INT x:[0,oo]. sin(a * x) / x) = -1/2 * pi", conds=["a < 0"])
        proof = goal9.proof_by_calculation()
        calc = proof.lhs_calc
        calc.perform_rule(rules.ApplyEquation(goal7.goal))
        calc.perform_rule(rules.ApplyEquation(goal3.goal))
        calc.perform_rule(rules.OnLocation(rules.ApplyEquation(goal6.goal), "1"))
        calc.perform_rule(rules.FullSimplify())

        # Final result: case a = 0
        goal10 = file.add_goal("(INT x:[0,oo]. sin(a * x) / x) = 0", conds=["a = 0"])
        proof = goal10.proof_by_calculation()
        calc = proof.lhs_calc
        calc.perform_rule(rules.FullSimplify())

        self.checkAndOutput(file, "dirichletIntegral")

    def testFlipside03(self):
        # Reference:
        # Inside interesting integrals, Section 3.4, example #3

        # goal: INT x:[0, 1]. (x ^ a - 1) / log(x) = log(a + 1)
        ctx = context.Context()
        ctx.load_book('base')
        file = compstate.CompFile(ctx, "Flipside03")

        # introduce definition
        file.add_definition("I(a) = INT x:[0, 1]. (x ^ a - 1) / log(x)", conds=["a >= 0"])

        # verify the following equation: D a. I(a) = 1/(a+1)
        goal1 = file.add_goal("(D a. I(a)) = 1/(a+1)", conds=["a >= 0"])
        proof_of_goal1 = goal1.proof_by_calculation()
        calc = proof_of_goal1.lhs_calc
        calc.perform_rule(rules.OnSubterm(rules.ExpandDefinition("I")))
        calc.perform_rule(rules.DerivIntExchange())
        calc.perform_rule(rules.FullSimplify())
        calc = proof_of_goal1.rhs_calc
        calc.perform_rule(rules.FullSimplify())

        goal3 = file.add_goal("I(a) = log(a+1) + SKOLEM_CONST(C)", conds=["a >= 0"])
        proof_of_goal3 = goal3.proof_by_rewrite_goal(begin=goal1)
        calc = proof_of_goal3.begin
        calc.perform_rule(rules.IntegralEquation())
        calc.perform_rule(rules.OnLocation(rules.IndefiniteIntegralIdentity(), '1'))
        calc.perform_rule(rules.FullSimplify())

        goal4 = file.add_goal("SKOLEM_CONST(C) = 0")
        proof_of_goal4 = goal4.proof_by_rewrite_goal(begin=goal3)
        calc = proof_of_goal4.begin
        calc.perform_rule(rules.VarSubsOfEquation('a', expr.Const(0)))
        calc.perform_rule(rules.OnSubterm(rules.ExpandDefinition("I")))
        calc.perform_rule(rules.FullSimplify())
        calc.perform_rule(rules.SolveEquation(parser.parse_expr("SKOLEM_CONST(C)")))

        goal5 = file.add_goal("I(a) = log(a+1)", conds=["a >= 0"])
        proof_of_goal5 = goal5.proof_by_calculation()
        calc = proof_of_goal5.lhs_calc
        calc.perform_rule(rules.ApplyEquation(goal3.goal))
        calc.perform_rule(rules.OnLocation(rules.ApplyEquation(goal4.goal), '1'))
        calc.perform_rule(rules.FullSimplify())

        self.checkAndOutput(file, "flipside03")

    def testFrullaniIntegral(self):
        # Reference:
        # Inside interesting integrals, Section 3.3

        ctx = context.Context()
        ctx.load_book("base")
        file = compstate.CompFile(ctx, "Frullani Integral")

        # Define I(a, b)
        file.add_definition("I(a, b) = INT x:[0,oo]. (atan(a*x) - atan(b*x))/x", conds=["a > 0", "b > 0"])

        # Evalute D a. I(a, b) for a > 0
        goal2 = file.add_goal("(D a. I(a,b)) = pi / (2*a)", conds=["a > 0"])
        proof_of_goal2 = goal2.proof_by_calculation()
        calc = proof_of_goal2.lhs_calc
        calc.perform_rule(rules.OnSubterm(rules.ExpandDefinition("I")))
        calc.perform_rule(rules.DerivIntExchange())
        calc.perform_rule(rules.FullSimplify())
        calc.perform_rule(rules.ElimInfInterval())
        calc.perform_rule(rules.Equation("a^2 * x^2", "(a*x) ^ 2"))
        calc.perform_rule(rules.OnLocation(rules.Substitution('u' , parser.parse_expr("a*x")) ,'0'))
        calc.perform_rule(rules.FullSimplify())
        calc = proof_of_goal2.rhs_calc
        calc.perform_rule(rules.FullSimplify())

        # Integrate the previous result to get formula for I(a,b)
        goal3 = file.add_goal("I(a,b) = 1/2 * pi * log(a) + SKOLEM_FUNC(C(b))", conds=["a > 0"])
        proof_of_goal3 = goal3.proof_by_rewrite_goal(begin=goal2)
        calc = proof_of_goal3.begin
        calc.perform_rule(rules.IntegralEquation())
        calc.perform_rule(rules.OnLocation(rules.FullSimplify(), '1'))
        calc.perform_rule(rules.OnLocation(rules.IndefiniteIntegralIdentity(), '1'))
        calc.perform_rule(rules.OnLocation(rules.ExpandPolynomial(), '1'))
        calc.perform_rule(rules.FullSimplify())

        # Obtain value of Skolem function
        goal4 = file.add_goal("SKOLEM_FUNC(C(a)) = -1/2 * pi * log(a)", conds=["a > 0"])
        proof_of_goal4 = goal4.proof_by_rewrite_goal(begin=goal3)
        calc = proof_of_goal4.begin
        calc.perform_rule(rules.VarSubsOfEquation("b", parser.parse_expr("a")))
        calc.perform_rule(rules.SolveEquation(parser.parse_expr("SKOLEM_FUNC(C(a))")))
        calc.perform_rule(rules.OnSubterm(rules.ExpandDefinition("I")))
        calc.perform_rule(rules.FullSimplify())

        # Final result
        goal6 = file.add_goal("I(a, b) = 1/2 * pi * log(a) - 1/2 * pi * log(b)", conds=["a > 0", "b > 0"])
        proof_of_goal6 = goal6.proof_by_calculation()
        calc = proof_of_goal6.lhs_calc
        calc.perform_rule(rules.ApplyEquation(goal3.goal))
        calc.perform_rule(rules.OnLocation(rules.ApplyEquation(goal4.goal), "1"))
        calc.perform_rule(rules.Equation(None, "1/2 * pi * log(a) - 1/2 * pi * log(b)"))

        self.checkAndOutput(file, "FrullaniIntegral")

    def testCatalanConstant01(self):
        # Reference:
        # Inside interesting integrals, Section 5.1, example #1

        ctx = context.Context()
        ctx.load_book('base')
        file = compstate.CompFile(ctx, 'CatalanConstant01')

        # Define Catalan's constant
        file.add_definition("G = SUM(n, 0, oo, (-1)^n / (2*n+1)^2)")

        # Evaluate integral of atan(x) / x
        goal = file.add_goal("(INT x:[0, 1]. atan(x) / x) = G")
        proof_of_goal = goal.proof_by_calculation()
        calc = proof_of_goal.lhs_calc
        calc.perform_rule(rules.OnLocation(rules.SeriesExpansionIdentity(), '0.0'))
        calc.perform_rule(rules.Equation("x ^ (2 * n + 1)", "x^ (2*n) * x"))
        calc.perform_rule(rules.FullSimplify())
        calc.perform_rule(rules.IntSumExchange())
        calc.perform_rule(rules.FullSimplify())
        calc = proof_of_goal.rhs_calc
        calc.perform_rule(rules.ExpandDefinition("G"))
        calc.perform_rule(rules.FullSimplify())

        self.checkAndOutput(file, "CatalanConstant01")

    def testCatalanConstant02(self):
        # Reference:
        # Inside interesting integrals, Section 5.1, example #2

        ctx = context.Context()
        ctx.load_book('base')
        ctx.load_book('interesting', upto='CatalanConstant02')
        file = compstate.CompFile(ctx, 'CatalanConstant02')

        # Evaluate I(k)
        goal1 = file.add_goal("(INT x:[1,oo]. log(x) / (x^k)) = 1/(k-1)^2", conds=["k > 1"])
        proof_of_goal1 = goal1.proof_by_calculation()
        calc = proof_of_goal1.lhs_calc
        u = parser.parse_expr("log(x)")
        v = parser.parse_expr("(x^(1-k)) / (1-k)")
        calc.perform_rule(rules.ElimInfInterval())
        calc.perform_rule(rules.OnLocation(rules.IntegrationByParts(u=u,v=v), '0'))
        calc.perform_rule(rules.FullSimplify())
        calc.perform_rule(rules.Equation("t ^ (-k + 1) * log(t)", "log(t) / t^(k-1)"))
        calc.perform_rule(rules.OnLocation(rules.LHopital(), '0.1'))
        calc.perform_rule(rules.FullSimplify())
        calc = proof_of_goal1.rhs_calc
        calc.perform_rule(rules.FullSimplify())
        calc.perform_rule(rules.Equation("(k-1)^-2", "(-k+1)^-2"))

        goal5 = file.add_goal("(INT x:[1,oo]. log(x) / (x^2+1)) = G")
        proof_of_goal5 = goal5.proof_by_calculation()
        calc = proof_of_goal5.lhs_calc
        calc.perform_rule(rules.Equation("log(x)/(x^2+1)", "log(x) * (x^-2) * (1 + (1/x^2))^-1"))
        calc.perform_rule(rules.OnLocation(rules.SeriesExpansionIdentity(), '0.1'))
        calc.perform_rule(rules.Equation(
            "log(x) * x ^ (-2) * SUM(n, 0, oo, (-1) ^ n * (1 / x ^ 2) ^ n)",
            "SUM(n, 0, oo, (-1) ^ n * ((1 / x ^ 2) ^ n) * log(x) * x ^ -2)"))
        calc.perform_rule(rules.IntSumExchange())
        calc.perform_rule(rules.FullSimplify())
        calc.perform_rule(rules.Equation("x ^ (-2 * n - 2) * log(x)", "log(x) / x^(2*n+2)"))
        calc.perform_rule(rules.OnLocation(rules.ApplyEquation(goal1.goal), "0.1"))
        calc.perform_rule(rules.FullSimplify())
        calc = proof_of_goal5.rhs_calc
        calc.perform_rule(rules.ExpandDefinition("G"))
        calc.perform_rule(rules.FullSimplify())

        self.checkAndOutput(file, "CatalanConstant02")

    def testLogFunction01(self):
        # Reference:
        # Inside interesting integrals, Section 5.2, example #1

        ctx = context.Context()
        ctx.load_book("base")
        file = compstate.CompFile(ctx, "LogFunction01")

        # Main result
        goal = file.add_goal("(INT x:[0,1]. log(1 + x) / x) = (pi^2) / 12")
        proof_of_goal01 = goal.proof_by_calculation()
        calc = proof_of_goal01.lhs_calc
        calc.perform_rule(rules.OnLocation(rules.SeriesExpansionIdentity(), "0.0"))
        calc.perform_rule(rules.Equation(
            "SUM(n,0,oo,(-1) ^ n * x ^ (n + 1) / (n + 1)) / x",
            "SUM(n,0,oo,(-1) ^ n * x ^ (n + 1) / (n + 1) * (1/x))"))
        calc.perform_rule(rules.IntSumExchange())
        calc.perform_rule(rules.FullSimplify())
        calc.perform_rule(rules.SeriesEvaluationIdentity())
        calc.perform_rule(rules.FullSimplify())
        calc = proof_of_goal01.rhs_calc
        calc.perform_rule(rules.FullSimplify())

        self.checkAndOutput(file, "LogFunction01")

    def testLogFunction02(self):
        # Reference:
        # Inside interesting integrals, Section 5.2, example #2

        ctx = context.Context()
        ctx.load_book('base')
        file = compstate.CompFile(ctx, 'LogFunction02')

        goal01 = file.add_goal("-log(1-x) - log(1+x) = \
                -SUM(k,0,oo,(-1)^k*(-x)^(k+1) / (k+1))-SUM(k,0,oo,(-1)^k*x^(k+1)/(k+1))", conds=["abs(x) < 1"])
        proof_of_goal01 = goal01.proof_by_calculation()
        calc = proof_of_goal01.lhs_calc
        calc.perform_rule(rules.OnLocation(rules.SeriesExpansionIdentity(index_var='k'), "0.0"))
        calc.perform_rule(rules.OnLocation(rules.SeriesExpansionIdentity(index_var='k'), "1"))
        calc.perform_rule(rules.FullSimplify())
        calc = proof_of_goal01.rhs_calc
        calc.perform_rule(rules.FullSimplify())

        goal02 = file.add_goal("x * (-(x ^ 2) + 1) ^ (-1) = \
                1/2 * SUM(k, 0, oo, x ^ k) - 1/2 * SUM(k, 0, oo, x ^ k * (-1) ^ k)")
        proof_of_goal02 = goal02.proof_by_rewrite_goal(begin = goal01)
        calc = proof_of_goal02.begin
        calc.perform_rule(rules.DerivEquation('x'))
        calc.perform_rule(rules.FullSimplify())
        calc.perform_rule(rules.Equation("(-x + 1) ^ (-1) - (x + 1) ^ (-1)", "2 * (x / (1-x^2))"))
        calc.perform_rule(rules.SolveEquation(parser.parse_expr("x / (1-x^2)")))
        calc.perform_rule(rules.ApplyIdentity("(-1) ^ k * (-x) ^ k", "x ^ k"))

        goal03 = file.add_goal("(INT x:[0, pi/2]. cos(x)/sin(x) * log(1/cos(x))) = pi^2/24")
        proof_of_goal03 = goal03.proof_by_calculation()
        calc = proof_of_goal03.lhs_calc
        e = parser.parse_expr("cos(x)")
        calc.perform_rule(rules.Substitution(var_name='t', var_subst=e))
        calc.perform_rule(rules.FullSimplify())
        calc.perform_rule(rules.ApplyIdentity("sin(acos(t))", "sqrt(1 - t^2)"))
        calc.perform_rule(rules.FullSimplify())
        e = parser.parse_expr("t")
        calc.perform_rule(rules.OnLocation(rules.Substitution(var_name='x', var_subst=e), '0'))
        calc.perform_rule(rules.Equation("x * log(x) * (-(x ^ 2) + 1) ^ (-1)",
                                         "log(x) * (x * (-(x ^ 2) + 1) ^ (-1))"))
        calc.perform_rule(rules.OnLocation(rules.ApplyEquation(goal02.goal), "0.0.1"))
        calc.perform_rule(rules.OnSubterm(rules.ExpandPolynomial()))
        calc.perform_rule(rules.FullSimplify())
        calc.perform_rule(rules.Equation("log(x) * SUM(k, 0, oo, x ^ k)",
                                         "SUM(k, 0, oo, log(x) * x ^ k)"))
        calc.perform_rule(rules.Equation("log(x) * SUM(k, 0, oo, x ^ k * (-1) ^ k)",
                                         "SUM(k, 0, oo, log(x) * x ^ k * (-1) ^ k)"))
        calc.perform_rule(rules.OnSubterm(rules.IntSumExchange()))
        calc.perform_rule(rules.FullSimplify())
        calc.perform_rule(rules.OnLocation(rules.DefiniteIntegralIdentity(), "1.1.0"))
        calc.perform_rule(rules.FullSimplify())
        calc.perform_rule(rules.OnLocation(rules.DefiniteIntegralIdentity(), '0.1.0.1'))
        calc.perform_rule(rules.FullSimplify())
        calc.perform_rule(rules.OnSubterm(rules.SeriesEvaluationIdentity()))
        calc.perform_rule(rules.FullSimplify())
        calc = proof_of_goal03.rhs_calc
        calc.perform_rule(rules.FullSimplify())

        self.checkAndOutput(file, "LogFunction02")

    def testBernoulliIntegral(self):
        # Reference:
        # Inside interesting integrals, Section 6.1

        ctx = context.Context()
        ctx.load_book('base')
        file = compstate.CompFile(ctx, "Bernoulli's Integral")

        goal = file.add_goal("(INT x:[0,1]. x^(c*x^a)) = SUM(k,0,oo,(-c)^k / (k*a+1)^(k+1))")
        proof_of_goal = goal.proof_by_calculation()
        calc = proof_of_goal.lhs_calc
        calc.perform_rule(rules.Equation("x^(c*x^a)", "exp(log(x^(c*x^a)))"))
        calc.perform_rule(rules.OnLocation(rules.SeriesExpansionIdentity(index_var='k'), "0"))
        calc.perform_rule(rules.IntSumExchange())
        calc.perform_rule(rules.ApplyIdentity("log(x^(c*x^a))", "(c*x^a) * log(x)"))
        calc.perform_rule(rules.ApplyIdentity("(c*x^a * log(x))^k", "(c*x^a)^k * log(x)^k"))
        calc.perform_rule(rules.ApplyIdentity("(c*x^a)^k", "c^k * x^a^k"))
        calc.perform_rule(rules.FullSimplify())
        calc.perform_rule(rules.OnLocation(rules.DefiniteIntegralIdentity(), "0.1"))
        calc.perform_rule(rules.FullSimplify())
        calc.perform_rule(rules.ApplyIdentity("c^k * (-1)^k", "(-c)^k"))
        calc = proof_of_goal.rhs_calc
        calc.perform_rule(rules.FullSimplify())

        goal1 = file.add_goal("(INT x:[0,1]. x^x) = SUM(k, 0, oo, (-1) ^ k * (k + 1) ^ (-k - 1))")
        proof_of_goal1 = goal1.proof_by_calculation()
        calc = proof_of_goal1.lhs_calc
        calc.perform_rule(rules.Equation("x^x", "x^(1*x^1)"))
        calc.perform_rule(rules.ApplyEquation(goal.goal))
        calc.perform_rule(rules.FullSimplify())

        goal2 = file.add_goal("(INT x:[0,1]. x^(-x)) = SUM(k, 0, oo, (k + 1) ^ (-k - 1))")
        proof_of_goal2 = goal2.proof_by_calculation()
        calc = proof_of_goal2.lhs_calc
        calc.perform_rule(rules.Equation("x^(-x)", "x^(-1*x^1)"))
        calc.perform_rule(rules.ApplyEquation(goal.goal))
        calc.perform_rule(rules.FullSimplify())

        goal3 = file.add_goal("(INT x:[0,1]. x^(x^2)) = SUM(k, 0, oo, (-1) ^ k * (2 * k + 1) ^ (-k - 1))")
        proof_of_goal3 = goal3.proof_by_calculation()
        calc = proof_of_goal3.lhs_calc
        calc.perform_rule(rules.Equation("x^(x^2)", "x^(1*x^2)"))
        calc.perform_rule(rules.ApplyEquation(goal.goal))
        calc.perform_rule(rules.FullSimplify())

        goal4 = file.add_goal("(INT x:[0,1]. x^(sqrt(x))) = SUM(k, 0, oo, (-1) ^ k * (2 / (k + 2)) ^ (k+1))")
        proof_of_goal4 = goal4.proof_by_calculation()
        calc = proof_of_goal4.lhs_calc
        calc.perform_rule(rules.Equation("x^(sqrt(x))", "x^(1*x^(1/2))"))
        calc.perform_rule(rules.ApplyEquation(goal.goal))
        calc.perform_rule(rules.FullSimplify())
        calc.perform_rule(rules.Equation("(1/2 * k + 1)", "(2/(k+2)) ^ (-1)"))
        calc.perform_rule(rules.OnSubterm(rules.SimplifyPower()))
        calc.perform_rule(rules.FullSimplify())

        calc = proof_of_goal4.rhs_calc
        calc.perform_rule(rules.FullSimplify())

        self.checkAndOutput(file, "BernoulliIntegral")

    def testAhmedIntegral(self):
        # Reference:
        # Inside interesting integrals, Section 6.2

        ctx = context.Context()
        ctx.load_book('base')
        file = compstate.CompFile(ctx, "Ahmed Integral")

        # Define I
        file.add_definition("I(u) = (INT x:[0,1]. atan(u * sqrt(2+x^2)) / ((1+x^2)*sqrt(2+x^2)))", conds=["u > 0"])

        goal001 = file.add_goal("I(1) = INT x:[0,1]. (x ^ 2 + 1) ^ (-1) * (x ^ 2 + 2) ^ (-1/2) * atan(sqrt(x ^ 2 + 2))")
        proof = goal001.proof_by_calculation()
        calc = proof.lhs_calc
        calc.perform_rule(rules.ExpandDefinition("I"))
        calc.perform_rule(rules.FullSimplify())

        goal02 = file.add_goal("(D u. I(u)) = \
                (1+u^2)^(-1) * (pi/4 - u * sqrt(1+2*u^2)^(-1)*atan(u/sqrt(1+2*u^2)))", conds=["u > 0"])
        proof = goal02.proof_by_calculation()
        calc = proof.lhs_calc
        calc.perform_rule(rules.OnSubterm(rules.ExpandDefinition("I")))
        calc.perform_rule(rules.DerivIntExchange())
        calc.perform_rule(rules.FullSimplify())
        calc.perform_rule(rules.Equation(
            "(x ^ 2 + 1) ^ (-1) * (u ^ 2 * (x ^ 2 + 2) + 1) ^ (-1)",
            "(1+u^2)^(-1) * ((1+x^2)^(-1) - u^2 / (1+2*u^2+u^2*x^2))"))
        calc.perform_rule(rules.FullSimplify())
        calc.perform_rule(rules.Equation(
            "(u ^ 2 * x ^ 2 + 2 * u ^ 2 + 1) ^ (-1)",
            "u^(-2) * (x ^ 2 + (2 * u ^ 2 + 1)/u^2) ^ (-1)"))
        calc.perform_rule(rules.FullSimplify())
        e = parser.parse_expr("y * sqrt(u ^ (-2) * (2 * u ^ 2 + 1))")
        calc.perform_rule(rules.SubstitutionInverse(var_name='y', var_subst=e))
        calc.perform_rule(rules.Equation(
            "(y * sqrt(u ^ (-2) * (2 * u ^ 2 + 1))) ^ 2",
            "y ^ 2 * u ^ (-2) * (2 * u ^ 2 + 1)"))
        calc.perform_rule(rules.Equation(
            "(u ^ (-2) * (2 * u ^ 2 + 1) + y ^ 2 * u ^ (-2) * (2 * u ^ 2 + 1)) ^ (-1)",
            "(u^(-2) * (2*u^2+1))^(-1) * (1+y^2)^(-1)"))
        calc.perform_rule(rules.FullSimplify())
        calc = proof.rhs_calc
        calc.perform_rule(rules.FullSimplify())

        goal03 = file.add_goal("(INT u:[1, oo]. D u. I(u)) = pi^2/12 - I(1)")
        proof = goal03.proof_by_calculation()
        calc = proof.lhs_calc
        calc.perform_rule(rules.FullSimplify())
        calc.perform_rule(rules.OnLocation(rules.ExpandDefinition("I"), "0.0"))
        calc.perform_rule(rules.FullSimplify())
        u = expr.Const(1)
        v = parser.parse_expr("atan(x/sqrt(2+x^2))")
        calc.perform_rule(rules.IntegrationByParts(u=u, v=v))
        calc.perform_rule(rules.FullSimplify())
        calc = proof.rhs_calc
        calc.perform_rule(rules.FullSimplify())

        goal04 = file.add_goal("(INT u:[1,oo]. D u. I(u)) = - (pi^2 / 48) + I(1)")
        proof_of_goal04 = goal04.proof_by_calculation()
        calc = proof_of_goal04.lhs_calc
        calc.perform_rule(rules.OnLocation(rules.ApplyEquation(goal02.goal), "0"))
        calc.perform_rule(rules.OnLocation(rules.ExpandPolynomial(),'0'))
        calc.perform_rule(rules.FullSimplify())
        e = parser.parse_expr("1/x")

        calc.perform_rule(rules.OnLocation(rules.SubstitutionInverse(var_name='x', var_subst=e), '0.0'))
        calc.perform_rule(rules.FullSimplify())
        calc.perform_rule(rules.Equation("x ^ (-3) * (x ^ (-2) + 1) ^ (-1) * (2 * x ^ (-2) + 1) ^ (-1/2)",
                                         "((1+x^2)^2*(2+x^2)) ^ (-1/2)"))
        calc.perform_rule(rules.Equation("x ^ (-1) * (2 * x ^ (-2) + 1) ^ (-1/2)",
                                         "(x ^ 2 + 2) ^ (-1/2)"))
        calc.perform_rule(rules.FullSimplify())
        calc.perform_rule(rules.OnLocation(rules.Equation("(x ^ 2 + 2) ^ (-1/2)", "sqrt(x^2+2) ^ (-1)"), '0.0.0.1.0'))
        calc.perform_rule(rules.ApplyIdentity("atan((sqrt(x^2 + 2))^(-1))", "pi/2 - atan(sqrt(x^2 + 2))"))
        calc.perform_rule(rules.OnSubterm(rules.ExpandPolynomial()))
        calc.perform_rule(rules.FullSimplify())
        calc.perform_rule(rules.OnLocation(rules.ApplyEquation(eq=goal001.goal), "0.0"))
        u = expr.Const(1)
        v = parser.parse_expr("atan(x/sqrt(2+x^2))")
        calc.perform_rule(rules.IntegrationByParts(u=u, v=v))
        calc.perform_rule(rules.FullSimplify())
        calc = proof_of_goal04.rhs_calc
        calc.perform_rule(rules.FullSimplify())

        goal05 = file.add_goal("I(1) = 5*pi^2/96")
        proof_of_goal05 = goal05.proof_by_rewrite_goal(begin=goal03)
        calc = proof_of_goal05.begin
        calc.perform_rule(rules.OnLocation(rules.ApplyEquation(eq=goal04.goal), '0'))
        calc.perform_rule(rules.SolveEquation(parser.parse_expr("I(1)")))

        self.checkAndOutput(file, "AhmedIntegral")

    def testEasy01(self):
        # Reference:
        # Inside interesting integrals, Section 2.1.a
        ctx = context.Context()
        ctx.load_book("base")
        file = compstate.CompFile(ctx, "easy01")

        goal = file.add_goal("(INT x:[1,oo]. 1 / ((x+a)*sqrt(x-1))) = pi / sqrt(a+1)")
        proof = goal.proof_by_calculation()
        calc = proof.lhs_calc
        calc.perform_rule(rules.ExpandDefinition("I"))
        calc.perform_rule(rules.Substitution(var_name='t', var_subst=parser.parse_expr("sqrt(x-1)")))
        ctx.add_condition(parser.parse_expr("t>=0"))
        calc.perform_rule(rules.FullSimplify())
        calc.perform_rule(rules.Substitution(var_name='x', var_subst=parser.parse_expr("t / sqrt(a + 1)")))
        calc.perform_rule(rules.Equation("(x ^ 2 * (a + 1) + a + 1) ^ (-1)",
                                         "(a + 1) ^ (-1) * (x^2 + 1) ^ (-1)"))
        calc.perform_rule(rules.FullSimplify())
        calc = proof.rhs_calc
        calc.perform_rule(rules.FullSimplify())
        self.checkAndOutput(file, "easy01")

<<<<<<< HEAD
    def testEulerConstant01(self):
        # Reference:
        # Inside interesting integrals, Section 5.4.1 & 5.4.3
        # Notice that the proof below is different from the book's.

        ctx = context.Context()
        ctx.load_book("base")
        file = compstate.CompFile(ctx, "EulerConstant01")

        # Define Euler's Constant
        file.add_definition("G = - (INT x:[0, oo]. exp(-x) * log(x)) ")

        # Prove these two integrals equal
        goal = file.add_goal("(INT x:[0, 1]. (1 - exp(-x)) / x) - (INT x:[1, oo]. exp(-x) / x) = G")
        proof = goal.proof_by_calculation()
        calc = proof.lhs_calc
        u = parser.parse_expr("exp(-x)")
        v = parser.parse_expr("log(x)")
        calc.perform_rule(rules.OnLocation(rules.IntegrationByParts(u=u, v=v), "1"))
        u = parser.parse_expr("1 - exp(-x)")
        v = parser.parse_expr("log(x)")
        calc.perform_rule(rules.OnLocation(rules.IntegrationByParts(u=u, v=v), "0"))
        calc.perform_rule(rules.FullSimplify())
        calc = proof.rhs_calc
        calc.perform_rule(rules.ExpandDefinition("G"))
        calc.perform_rule(rules.SplitRegion(parser.parse_expr("1")))
        calc.perform_rule(rules.FullSimplify())

        self.checkAndOutput(file, "EulerConstant01")
=======
    def testEasy02(self):
        # Reference:
        # Inside interesting integrals, Section 2.1.b
        ctx = context.Context()
        ctx.load_book("base")
        file = compstate.CompFile(ctx, "easy02")

        goal = file.add_goal("(INT x:[0, oo]. log(1 + a^2 / x^2)) = pi*a")
        proof = goal.proof_by_calculation()
        calc = proof.lhs_calc
        calc.perform_rule(rules.ExpandDefinition("I"))
        u = parser.parse_expr("log(1+a^2/x^2)")
        v = parser.parse_expr("x")
        calc.perform_rule(rules.IntegrationByParts(u = u, v = v))
        calc.perform_rule(rules.FullSimplify())
        calc.perform_rule(rules.Equation("x ^ (-2) * (a ^ 2 * x ^ (-2) + 1) ^ (-1)", "1 / (a^2 + x^2)"))
        calc.perform_rule(rules.OnSubterm(rules.DefiniteIntegralIdentity()))
        calc.perform_rule(rules.FullSimplify())
        self.checkAndOutput(file, "easy02")

        
>>>>>>> d061fdc0
if __name__ == "__main__":
    unittest.main()<|MERGE_RESOLUTION|>--- conflicted
+++ resolved
@@ -1381,7 +1381,6 @@
         calc.perform_rule(rules.FullSimplify())
         self.checkAndOutput(file, "easy01")
 
-<<<<<<< HEAD
     def testEulerConstant01(self):
         # Reference:
         # Inside interesting integrals, Section 5.4.1 & 5.4.3
@@ -1411,7 +1410,7 @@
         calc.perform_rule(rules.FullSimplify())
 
         self.checkAndOutput(file, "EulerConstant01")
-=======
+
     def testEasy02(self):
         # Reference:
         # Inside interesting integrals, Section 2.1.b
@@ -1433,6 +1432,5 @@
         self.checkAndOutput(file, "easy02")
 
         
->>>>>>> d061fdc0
 if __name__ == "__main__":
     unittest.main()