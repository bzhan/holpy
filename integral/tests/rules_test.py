"""Unit test for rules."""

import unittest
import json
from fractions import Fraction

from integral import expr, parser
from integral.expr import Const, deriv, neg_inf, Inf
from integral.parser import parse_expr
from integral import rules
from integral import compstate
from integral import conditions


class RulesTest(unittest.TestCase):
    def testSimplify(self):
        test_data = [
            ("INT x:[a,b]. x^(1/2) * x^(1/2)",
             "INT x:[a,b]. x"),
            ("INT x:[4,9]. x^(1/2)*(1+x^(1/2))",
             "INT x:[4,9]. sqrt(x) + x"),
            ("INT x:[0,pi/2]. (cos(x)^4 * sin(x) ^ 2) /  -(sin(x))",
             "INT x:[0,1/2 * pi]. -(cos(x) ^ 4 * sin(x))"),
            ('(sqrt(x)-2)*(sqrt(x)+2)','-4 + x')
        ]
        rule = rules.Simplify()
        for s1, s2 in test_data:
            s1 = parse_expr(s1)
            self.assertEqual(str(rule.eval(s1)), s2)

    def testLinearity(self):
        test_data = [
            ("INT x:[a,b]. 1 + 2 * x + x ^ 2",
             "(INT x:[a,b]. 1) + 2 * (INT x:[a,b]. x) + (INT x:[a,b]. x ^ 2)"),
            ("(INT u:[1,-1]. -1 * u ^ 2 + 1)",
             "-1 * (INT u:[1,-1]. u ^ 2) + (INT u:[1,-1]. 1)"),
            ("INT t:[-pi / 4,pi / 4]. 8 ^ (1/2)",
             "8 ^ (1/2) * (INT t:[-pi / 4,pi / 4]. 1)"),
            ("(INT t:[0,-1/2]. (-2)*exp(t))",
             "-2 * (INT t:[0,-1/2]. exp(t))"),
            ("INT x:[-1, 1]. u / (u^2 + 1) + 1 / (u^2 + 1)", 
             "(INT x:[-1,1]. u / (u ^ 2 + 1)) + (INT x:[-1,1]. 1 / (u ^ 2 + 1))"),
            ("INT x:[0,1]. 1/2 * x ^ 2 * (1 + x ^ 2) ^ -1", "1/2 * (INT x:[0,1]. x ^ 2 * (1 + x ^ 2) ^ -1)")
        ]

        rule = rules.Linearity()
        for s, s2 in test_data:
            s = parse_expr(s)
            self.assertEqual(str(rule.eval(s)), s2)

    def testCommonIntegral(self):
        test_data = [
            ("INT x:[a,b]. 1", "[x]_x=a,b"),
            ("INT x:[a,b]. 2", "[2 * x]_x=a,b"),
            ("INT x:[a,b]. x", "[x ^ 2 / 2]_x=a,b"),
            ("INT x:[a,b]. x ^ 2", "[x ^ 3 / 3]_x=a,b"),
            ("INT x:[a,b]. x ^ 3", "[x ^ 4 / 4]_x=a,b"),
            ("INT x:[a,b]. x ^ -1", "[log(abs(x))]_x=a,b"),
            ("INT x:[a,b]. 1 / x", "[log(abs(x))]_x=a,b"),
            ("INT x:[a,b]. 1 / x ^ 2", "[x ^ -1 / -1]_x=a,b"),
            ("INT x:[a,b]. sin(x)", "[-cos(x)]_x=a,b"),
            ("INT x:[a,b]. cos(x)", "[sin(x)]_x=a,b"),
            ("INT x:[a,b]. 1 / (x ^ 2 + 1)", "[atan(x)]_x=a,b"),
            ("INT t:[a,b]. 8 ^ (1/2)", "[2 * sqrt(2) * t]_t=a,b"),
            ("INT x:[a,b]. (1 + x^2)^(-1)", "[atan(x)]_x=a,b"),
            ("INT x:[0, pi/4]. csc(x) ^ 2", "[-cot(x)]_x=0,1/4 * pi")
        ]

        rule = rules.CommonIntegral()
        for s, s2 in test_data:
            s = parse_expr(s)
            self.assertEqual(str(rule.eval(s.normalize())), s2)

    def testOnSubterm(self):
        test_data = [
            ("(INT x:[a,b]. 1) + 2 * (INT x:[a,b]. x) + (INT x:[a,b]. x ^ 2)",
             "([x]_x=a,b) + 2 * ([x ^ 2 / 2]_x=a,b) + [x ^ 3 / 3]_x=a,b"),
             ("INT x:[0,pi]. cos(x) ^ 4", "INT x:[0,pi]. cos(x) ^ 4"),
            ("(INT x:[0,pi]. cos(x) ^ 2) - (INT x:[0,pi]. cos(x) ^ 4)", "(INT x:[0,pi]. cos(x) ^ 2) - (INT x:[0,pi]. cos(x) ^ 4)")
        ]

        rule = rules.OnSubterm(rules.CommonIntegral())
        for s, s2 in test_data:
            s = parse_expr(s)
            s2 = parse_expr(s2)
            self.assertEqual(rule.eval(s), s2)

    def testIntegral1(self):
        e = parse_expr("INT x:[2,3]. 2 * x + x ^ 2")
        e = rules.Linearity().eval(e)
        e = rules.OnSubterm(rules.CommonIntegral()).eval(e)
        e = rules.Simplify().eval(e)
        self.assertEqual(e, Const(Fraction(34, 3)))

    def testSubstitution(self):
        e = parse_expr("INT x:[0,1]. (3 * x + 1) ^ (-2)")
        e = rules.Substitution("u", parse_expr("3 * x + 1")).eval(e)
        e = rules.Linearity().eval(e)
        e = rules.OnSubterm(rules.CommonIntegral()).eval(e)
        e = rules.Simplify().eval(e)
        self.assertEqual(e, Const(Fraction("1/4")))

    def testSubstitution2(self):
        e = parse_expr("INT x:[0,1]. exp(6*x)")
        e = rules.Substitution("u", parse_expr("6 * x")).eval(e)
        e = rules.Linearity().eval(e)
        e = rules.OnSubterm(rules.CommonIntegral()).eval(e)
        e = rules.Simplify().eval(e)
        self.assertEqual(str(e.normalize()), "-1/6 + 1/6 * exp(6)")

    def testSubstitution3(self):
        e = parse_expr("INT x:[0, pi/2].sqrt(cos(x))*sin(x)")
        e = rules.Substitution("u",parse_expr("cos(x)")).eval(e)
        self.assertEqual(e, parse_expr("INT u:[0,1]. sqrt(u)"))

    def testSubstitution4(self):
        e = parse_expr("INT x:[1, 4]. 1/(1+sqrt(x))")
        e = rules.Substitution("u", parse_expr("sqrt(x)")).eval(e)
        self.assertEqual(str(e), "INT u:[1,2]. 2 * u * (1 + u) ^ -1")

    def testSubstitution5(self):
        e = parse_expr("INT t:[0, 1]. t * exp(-(t^2/2))")
        e = rules.Substitution("u", parse_expr("-t^2/2")).eval(e)
        self.assertEqual(e, parse_expr("INT u:[-1/2,0]. exp(u)"),"%s"%e)

    def testSubstitution6(self):
        e = parse_expr("INT x:[-2, 0]. (x + 2)/(x^2 + 2*x + 2)")
        e.body = rules.Equation(e.body, parse_expr("((x+1) + 1)/((x+1)*(x+1) + 1)")).eval(e.body)
        e = rules.Substitution("u", parse_expr("x+1")).eval(e)
        self.assertEqual(e, parse_expr("INT u:[-1,1]. u * (2 * u + (-1 + u) ^ 2) ^ -1 + (2 * u + (-1 + u) ^ 2) ^ -1"))

    def testSubstitution7(self):
        e = parse_expr("INT x:[3/4, 1]. 1/(sqrt(1-x) - 1)")
        e = rules.Substitution("u", parse_expr("sqrt(1 - x)")).eval(e)
        self.assertEqual(str(e), "INT u:[0,1/2]. 2 * u * (-1 + u) ^ -1")

    def testSubstitution8(self):
        e = parse_expr("INT x:[1, exp(1)]. sin(log(x))")
        e = rules.Substitution("u", parse_expr("log(x)")).eval(e)
        self.assertEqual(e.normalize(), parse_expr("INT u:[0,1]. exp(u) * sin(u)"))

    def testSubstitution9(self):
        e = parse_expr("INT x:[1, exp(2)]. 1/(x * sqrt(1 + log(x)))")
        e = rules.Substitution("u", parse_expr("1 + log(x)")).eval(e)
        self.assertEqual(e, parse_expr("INT u:[1,3]. u ^ (-1/2)"))

    def testSubstitution10(self):
        e = parse_expr("INT x:[0, 441]. (pi * sin(pi*sqrt(x))) / sqrt(x)")
        e = rules.Substitution("u", parse_expr("pi * sqrt(x)")).eval(e)
        self.assertEqual(e, parse_expr("INT u:[0,21 * pi]. 2 * sin(u)"))

    # Caused by there is no default simplification for fraction in rules.py, Line 291
    # def testSubstitution11(self):
    #     e = parse_expr("INT x:[0, 1]. (2 * x + 1)/(2 * x ^ 2 + 2 * x + 1)")
    #     res = rules.Substitution("u", parse_expr("2 * x ^ 2 + 2 * x + 1")).eval(e)
    #     self.assertEqual(str(res), "INT u:[1,5]. 1/2 * u ^ -1")

    # def testSubstitution12(self):
    #     e = parse_expr("INT x:[0, 1]. x ^ 3 / (1 + x ^ 4) ^ (1/4)")
    #     res = rules.Substitution("u", parse_expr("1 + x ^ 4")).eval(e)
    #     self.assertEqual(str(res), "INT u:[1,2]. 1/4 * u ^ (-1/4)")

    def testUnfoldPower(self):
        test_data = [
            ("INT x:[1, 2].(x + y) ^ 3", "INT x:[1,2]. 3 * x * y ^ 2 + 3 * x ^ 2 * y + x ^ 3 + y ^ 3"),
            ("INT x:[1, 2].(x + y) ^ (1/2)", "INT x:[1,2]. (x + y) ^ (1/2)"),
            ("INT x:[1, 2].(1 + cos(2*x)) ^ 2", "INT x:[1,2]. 1 + 2 * cos(2 * x) + cos(2 * x) ^ 2")
        ]

        for s, s1 in test_data:
            s = parse_expr(s)
            s1 = parse_expr(s1)
            rule = rules.UnfoldPower()
            self.assertEqual(rule.eval(s), s1)


    def testEquation(self):
        test_data = [
            "sin(x) ^ 3", "sin(x)^2 * sin(x)"
        ]
        e = parse_expr("INT x:[0, pi]. sin(x) ^ 3")
        e.body = rules.Equation(parse_expr("sin(x) ^ 2 * sin(x)")).eval(e.body)
        self.assertEqual(e, parse_expr("INT x:[0, pi]. sin(x) ^ 2 * sin(x)"))

    def testSubstitutionInverse(self):
        e = parse_expr("INT x:[0, sqrt(2)]. sqrt(2 - x^2)")
        e = rules.SubstitutionInverse("u", parse_expr("sqrt(2) * sin(u)")).eval(e)

    # def testTrigSubstitution(self):
    #     test_data = [
    #         ("INT x:[0, pi]. $sin(x) ^ 2$ * sin(x)",
    #             {"INT x:[0,pi]. (1 - cos(x) ^ 2) * sin(x)",
    #             "INT x:[0,pi]. sin(x) ^ 2 * sin(x)",
    #             "INT x:[0,pi]. (1/2 - cos(2 * x) / 2) * sin(x)"}
    #         ),
    #         ("INT x:[0, pi]. $sin(3*x)*cos(2*x)$",
    #             {"INT x:[0,pi]. sin(x) / 2 + sin(5 * x) / 2",
    #             "INT x:[0,pi]. sin(3 * x) * cos(2 * x)",
    #             "INT x:[0,pi]. (-sin(x) ^ 2 + cos(x) ^ 2) * sin(3 * x)"}
    #         )
    #     ]
    #     for s, s2 in test_data:
    #         s = parse_expr(s)
    #         result = rules.TrigSubstitution().eval(s)
    #         for i in range(len(result)):
    #             result[i] = str(result[i][0])
    #         self.assertEqual(set(result), s2)
    
    def testIntegrationByParts(self):
        e = parse_expr("INT x:[-1,2]. x * exp(x)")
        e = rules.IntegrationByParts(parse_expr("x"), parse_expr("exp(x)")).eval(e)
        e = rules.Simplify().eval(e)
        e = rules.Linearity().eval(e)
        e = rules.OnSubterm(rules.CommonIntegral()).eval(e)
        e = rules.Simplify().eval(e)
        self.assertEqual(str(e.normalize()), "2 * exp(-1) + exp(2)")

    def testPolynomialDivision(self):
        test_data = [
            ("INT x:[4, exp(1) + 3].(x^3 - 12 * x^2 - 42) / (x-3)", "INT x:[4, exp(1) + 3].x ^ 2 - 9 * x - 27 - 123 / (x -3)"),
            ("INT x:[-1, 0].(3*x^4+3*x^2+1)/(x^2 + 1)", "INT x:[-1, 0].3 * x ^ 2 + 1 / (x ^ 2 + 1)"),
            ("INT x:[0,1]. (2*x+5)*(x^2+5*x)^7", "INT x:[0,1]. (2*x+5)*(x^2+5*x)^7")
        ]

        rule = rules.PolynomialDivision()
        for e1, e2 in test_data:
            s1 = parse_expr(e1)
            s2 = parse_expr(e2)
            self.assertEqual(rule.eval(s1.body), s2.body)

    def testElimAbs(self):
        test_data = [
            ("INT x:[-pi/2, pi/2]. sqrt(cos(x))*abs(sin(x))",
             "(INT x:[0,1/2 * pi]. sqrt(cos(x)) * sin(x)) + (INT x:[-1/2 * pi,0]. -(sqrt(cos(x)) * sin(x)))"),
            ("INT x:[0, pi]. sqrt(2) * abs(cos(x))",
             "(INT x:[0,1/2 * pi]. sqrt(2) * cos(x)) + (INT x:[1/2 * pi,pi]. -sqrt(2) * cos(x))"),
            ("INT u:[1,3]. u * abs(u) ^ -1",
             "INT u:[1,3]. 1"),
            ("INT u:[1,4]. 2 * u / (1 + abs(u))",
             "INT u:[1,4]. 2 * u * (1 + u) ^ -1"),
            ("INT x:[1/exp(1), 1]. abs(log(x))", "INT x:[exp(-1),1]. -log(x)"),
            ("INT x:[1,exp(1)]. abs(log(x))", "INT x:[1,exp(1)]. log(x)")
        ]

        for s, s1 in test_data:
            s, s1 = parse_expr(s), parse_expr(s1)
            e = rules.ElimAbs().eval(s).normalize()
            self.assertEqual(e, s1)

    def testElimAbs2(self):
        test_data = [
            ("INT u:[-2, 3]. 2 * u / (abs(u) + abs(u + 1))",
             "(INT u:[-1,0]. 2 * u) + (INT u:[-2,-1]. 2 * u * (-1 + -2 * u) ^ -1) + (INT u:[0,3]. 2 * u * (1 + 2 * u) ^ -1)")
        ]

        for s, s1 in test_data:
            e = parse_expr(s)
            e = rules.ElimAbs().eval(e).normalize()
            e = rules.OnSubterm(rules.ElimAbs()).eval(e).normalize()
            self.assertEqual(str(e), s1)

    def testIntegrateByEquation(self):
        test_data = [
            ("INT x:[0,pi / 2]. exp(2 * x) * cos(x)", 
             "(-2) + exp(pi) + (-4) * (INT x:[0,pi / 2]. cos(x) * exp(2 * x))", 
             "-2/5 + exp(pi)/5"),
            ("INT u:[0,1]. exp(u) * sin(u)",
             "1 + (-1) * cos(1) * exp(1) + sin(1) * exp(1) + (-1) * (INT u:[0,1]. exp(u) * sin(u))",
             "(1 + -1 * cos(1) * exp(1) + sin(1) * exp(1)) * (1/2)"),
            ("INT x:[0,pi / 2]. exp(2 * x) * cos(x)",
             "(-2 + exp(pi)) - 4 * (INT x:[0,pi / 2]. cos(x) * exp(2 * x))",
             "-2/5 + 1/5 * exp(pi)")
        ]

        for s, s1, s2 in test_data:
            s = parse_expr(s)
            s1 = parse_expr(s1)
            s2 = parse_expr(s2)
            rule = rules.IntegrateByEquation(s)
            res = rule.eval(s1)
            self.assertEqual(res.normalize(), s2.normalize())

    

    def testTrigSubstitution1(self):
        test_data = [
            ("INT x:[0, 1]. sqrt(2 - x^2)", "u", "sqrt(2) * sin(u)", "INT u:[0,pi / 4]. sqrt(2 - (sqrt(2) * sin(u)) ^ 2) * 2 ^ (1/2) * cos(u)"),
            
        ]

        for s, s1, s2, s3 in test_data:
            s = parse_expr(s)
            s2 = parse_expr(s2)
            s3 = parse_expr(s3)
            rule = rules.SubstitutionInverse(s1, s2)
            self.assertEqual(rule.eval(s).normalize(), s3.normalize())
            
    def testElimInfInterval(self):
        test_data = [
            ("INT x:[-inf, inf]. 1/x",Const(2),"(LIM {t -> -oo}. INT x:[t,2]. 1 / x) + (LIM {t -> oo}. INT x:[2,t]. 1 / x)"),
            ("INT x:[inf, -inf]. 1/x",Const(3),"(LIM {t -> oo}. INT x:[t,3]. 1 / x) + (LIM {t -> -oo}. INT x:[3,t]. 1 / x)")
        ]
        for s1,a,s2 in test_data:
            e = parse_expr(s1)
            e = rules.ElimInfInterval(a).eval(e)
            self.assertEqual(str(e), s2)

    def testElimInfInterval2(self):
        test_data = [
            ("INT x:[1, inf]. 1/x", "LIM {t -> oo}. INT x:[1,t]. 1 / x"),
            ('INT x:[-inf,inf]. 1/x', "(LIM {t -> -oo}. INT x:[t,0]. (1) / (x)) + (LIM {t -> oo}. INT x:[0,t]. (1) / (x))"),
            ('INT x:[-inf,3]. log(x) + sin(x) + x^2',"LIM {t -> -oo}. INT x:[t,3]. ((log(x)) + (sin(x))) + ((x) ^ (2))"),

        ]
        for s1, s2 in test_data:
            e1 = parse_expr(s1)
            e1 = rules.ElimInfInterval().eval(e1)
            e2 = parse_expr(s2)
            self.assertEqual(e1, e2)

    def testLimSep(self):
        test_data = [("LIM {x -> inf}. 3*x + 4*sin(x)", "(LIM {x -> oo}. (3) * (x)) + (LIM {x -> oo}. (4) * (sin(x)))"),
                     ("LIM {x -> 3 +}. x / (x-3)", "(LIM {x -> 3 +}. x) / (LIM {x -> 3 +}. x - 3)"),
                     ("LIM {x -> oo}. x", "LIM {x -> oo}.x"),
                     ("LIM {x -> oo}. (-x) - x", "(LIM {x -> oo}. (-x)) - (LIM {x -> oo}. x)"),
                     ("LIM {x -> -oo}. (1/x) + (2/x)", "(LIM {x -> -oo}. (1) / (x)) + (LIM {x -> -oo}. (2) / (x))"),
                     ("LIM {x -> -oo}. x / (x+sin(x))", "(LIM {x -> -oo}. x) / (LIM {x -> -oo}. (x) + (sin(x)))"),
                     ("LIM {x -> -oo}. (x^2) * x", "(LIM {x -> -oo}. (x) ^ (2)) * (LIM {x -> -oo}. x)"),
                     ("LIM {x -> 3 -}. x / sin(x+2)", "(LIM {x -> 3 -}. x) / (LIM {x -> 3 -}. sin((x) + (2)))"),
                     ("LIM {x -> 4 +}. cos(x) + x", "(LIM {x -> 4 +}. cos(x)) + (LIM {x -> 4 +}. x)"),
                     ("LIM {x -> 5}. x / tan(x)", "(LIM {x -> 5 }. x) / (LIM {x -> 5 }. tan(x))"),
                     ("LIM {x -> -oo}. log(x) * x", "(LIM {x -> -oo}. log(x)) * (LIM {x -> -oo}. x)"), ]
        for s1,s2 in test_data:
            e1,e2 = rules.LimSep().eval(parse_expr(s1)),parse_expr(s2)
            self.assertEqual(str(e1),str(e2))
    def testLHopital2(self):
        pass

    def testDerivativeSimplify(self):
        test_data = [
            ("D x. x",'1'),
            ( "D x. log(x)",'x ^ (-1)'),
            ("D x. sin(x^2)",'2 * x * cos(x ^ 2)'),
            ("D x. sin(x+y) * y + 3",'y * cos(x + y)'),
            ("D y. tan(log(x)+y) * y^2 + cos(y) - y + 3", '-1 + 2 * y * tan(y + log(x)) + y ^ 2 * sec(y + log(x)) ^ 2 + -sin(y)'),
            ('D z. exp(2*z) + 1/cos(z) + 1/z * z','cos(z) ^ (-2) * sin(z) + 2 * exp(2 * z)'),
            ( 'D x. (2*x +x^2 + cos(x)) / (sin(x) + tan(x))','(-2 * x * cos(x) + -2 * x * sec(x) ^ 2 + 2 * x * sin(x) + 2 * x * tan(x) + -(x ^ 2 * cos(x)) + -(x ^ 2 * sec(x) ^ 2) + -(cos(x) * sec(x) ^ 2) + -(cos(x) ^ 2) + 2 * sin(x) + -(sin(x) * tan(x)) + -(sin(x) ^ 2) + 2 * tan(x)) / (sin(x) + tan(x)) ^ 2'),
        ]
        for a, b in test_data:
            a, b = parser.parse_expr(a), parser.parse_expr(b)
            self.assertEqual(str(rules.DerivativeSimplify().eval(a)), str(b))

    def testLimitCompute1(self):
        t = 'LIM {x -> oo}. (x+3) / sqrt(9*x*x - 5 * x)'
        res = "1/3"
        t0 = expr.parser.parse_expr(t)
        # print("t0 =",t0)
        t1 = rules.OnLocation(rules.RootFractionReWrite(), '0').eval(t0);
        # print("t1 =", t1)
        t2 = rules.LimFunExchange().eval(t1)
        # print("t2 =", t2)
        t3 = rules.OnLocation(rules.LHopital(), '0').eval(t2);
        # print("t3 =", t3)
        t4 = rules.OnLocation(rules.LHopital(), '0').eval(t3);
        # print("t4 =", t4)
        t5 = rules.OnLocation(rules.LimitSimplify(), '0').eval(t4);
        # print("t5 =", t5)
        t6 = rules.FullSimplify().eval(t5)
        # print("t6 =", t6)

    def testLimitCompute2(self):
        t = 'LIM {x -> -oo}. (x+3) / sqrt(9*x*x - 5 * x)'
        res = "-1/3"
        t0 = expr.parser.parse_expr(t)
        sub = expr.parser.parse_expr("x/sqrt(9*x*x-5*x) + 3/sqrt(9*x*x - 5*x)")
        t1 = rules.OnLocation(rules.Equation(sub), '0').eval(t0)
        # print("t1 =",t1)
        t2 = rules.LimSep().eval(t1)
        t3 = rules.OnLocation(rules.LimitSimplify(), '1').eval(t2)
        #print(t3)
        t4 = rules.OnLocation(rules.ExtractFromRoot(parser.parse_expr('3*x'), -1), '0.0.1').eval(t3);
        sub = '(x/(-(3*x))) * (1/sqrt((9 * x * x - 5 * x) / (3 * x) ^ 2))'
        sub = expr.parser.parse_expr(sub)
        t5 = rules.OnLocation(rules.Equation(sub), '0.0').eval(t4)
        t6 = rules.OnLocation(rules.LimSep(), '0').eval(t5)
        t7 = rules.OnLocation(rules.Simplify(), '0.1.0').eval(t6)
        # print("t7 =", t7)
        t8 = rules.OnLocation(rules.LimitSimplify(), '0.0').eval(t7)
        # print("t8 =", t8)
        t9 = rules.OnLocation(rules.LimitSimplify(), '0.1').eval(t8)
        # print("t9 =", t9)
        t10 = rules.OnLocation(rules.LHopital(), '0.0').eval(t9)
        print("t10 =", t10)
        t11 = rules.OnLocation(rules.LimitSimplify(), '0.0').eval(t10)
        print("t11 =", t11)
        t12 = rules.Simplify().eval(t11)
        self.assertEqual(str(t12),res)

    def testExtractFromRoot(self):
        test_data = [
            ('sqrt(9*x*x - 5 * x)', '3*x', -1, "-(3 * x) * sqrt((9 * x * x - 5 * x) / (3 * x) ^ 2)")
        ]
        for a, b, c, d in test_data:
            a = parser.parse_expr(a)
            b = parser.parse_expr(b)
            e = rules.ExtractFromRoot(b, c).eval(a)
            self.assertEqual(str(e), d)

    def testLimitSimplify(self):
        test_data = [
            ("LIM {x -> 3}. (5*x*x-8*x-13)/(x*x-5)", "2"),
            # ("LIM {x -> 2}. (3*x*x-x-10)/(x*x-4)", "11/4"), #LHopital
            # ("LIM {x -> 3}. (x^4-81)/(2*x*x-5*x-3)", "108/7"), #LHopital
            #("LIM {x -> -2}. ((1/x)+(1/2))/(x^3+8)", "-1/48"), #LHopital
            #("LIM {x -> 4}. (3-sqrt(x+5))/(x-4)", "-1/6"), # rewrite
            # ("LIM {x->27}. (x-27) / (x^(1/3)-3)", "27"),
            # ("LIM {x->1}. (x^(1/3) - 1) / (x^(1/4)-1)", "4/3"),
            # ("LIM {x->0}. sin(5*x) / (3*x)", "5/3"),
            # ("LIM {x->0}. (cos(2*x) - 1) / (cos(x) - 1)", "4"),
            # ("LIM {x->1}. (x^(1/3) - 1) / (x^(1/4)-1)", "4/3"),
            # ("LIM {x->0}. sin(5*x) / (3*x)", "5/3"),
            # ("LIM {x->0}. (cos(2*x) - 1) / (cos(x) - 1)", "4"),
            # ("LIM {t -> oo}. (-1/t) + 1","1"),
            # ('LIM {x -> oo}. 100 / (x^2+5)',"0"),
            # ('LIM {x -> -oo}. 7 / (x^3 - 20)',"0"),
            # ('LIM {x -> oo}. 3*x^3 - 1000*x^2',"oo"),
            # ('LIM {x -> -oo}. x^4 + 5*x^2 + 1',"oo"),
            # ('LIM {x -> oo}. x^5 - x^2 + x - 10',"oo"),
            # ('LIM {x -> -oo}. (x+7) / (3*x+5)',"1/3"),
            # ('LIM {x -> oo}. (7*x*x + x - 100) / (2*x^2 - 5 *x)',"7/2"),
            # ("LIM {x -> oo}. (x^2 - 3*x + 7)/(x^3 + 10*x - 4)","0"),
            # ('LIM {x -> -oo}. (7 * x * x - x + 11) / (4 - x)',"oo"),
            # ('LIM {x -> oo}. sqrt(x^3 + 7*x)',"oo"),
            # ('LIM {x -> oo}. log((x^6-500)/(x^6+500))',"0"),
            # ('LIM {x -> -oo}. cos(x/(x^2+10) + pi/3)',"1/2"),
            # ('LIM {x -> -oo}. (x+3) / sqrt(9*x*x - 5 * x)',"-1/3"),  # 分子变成 sqrt((x+3)^2)
            # ('LIM {x -> oo}. (x+3) / sqrt(9*x*x - 5 * x)',"1/3"),
            # ("LIM {x -> oo}. sin(x)","sin(oo)"),
            # ('LIM {x -> oo}. x - sqrt(x*x + 7)',"0"),  # 待解决 分子分母同乘 x + sqrt(x*x + 7)
            # ('LIM {x -> -oo}. x - sqrt(x*x + 7)',"-oo"),  # 待解决 分子分母同乘 x + sqrt(x*x + 7)
            # ('LIM {x -> -oo}. exp(x) / (4+5*exp(3*x))',"0"),
            # # ("LIM {x->0}. (x^3 - 7*x) / (x^3)"),  #极限不存在
            # # ("LIM {x->1}. (x^3 - 7*x) / (x-1)^2"), #极限不存在
            # # ("LIM {x-> (pi/2) }. tan(2*x) / (x - pi / 2)"),
            # # ('LIM {x -> oo}. 5^x / (3^x + 2^x)'),
            # ("LIM {x -> oo}. (5/3)^x / (1 + (2/3)^x)","oo"),
            # # ('LIM {x -> oo}. (3^x + 3^(2*x))^(1/x)'),
            # ('LIM {x -> oo}. 9*((1/3)^x + 1)^(1/x)',"9"),
            # ('LIM {x -> 0}. sin(x) / x',"1"),  # 特殊极限
            # ('LIM {x -> 0}. x / sin(x)',"1"),
            # ('LIM {x -> oo}. (1+(1/x))^x',"exp(1)"),
            # ('LIM {x -> oo}. ((1/x)+1)^x',"exp(1)"),
            # ('LIM {x -> oo}. (1+x^(-1))^x',"exp(1)"),
            # ('LIM {x -> oo}. (x^(-1)+1)^x', "exp(1)"),
            # ("LIM {x -> 5}. 7","7"),
            # ("LIM {x -> 10}. (3*x+5)", '35'),
            # ("LIM {x -> (-3/2)}. (1-4*x)", '7'),
            # ("LIM {x -> 1}. (x^2 + 3)", '4'),
            # ("LIM {x -> (-1)}. (x^2+3)", '4'),
            # ("LIM {x -> 2}. (3*x*x-x)", '10'),
            # ("LIM {x -> 3}. 2/(x+3)", '1/3'),
            # ("LIM {x -> -6}. (x+4)/(2-x)", '-1/4'),
            # ("LIM {x -> 3}. x/(4*x-9)", '1'),
            # ("LIM {x -> -6}. (x+4) / (2-x)", '-1/4'),
            # ("LIM {x -> 3}. x / (4*x-9)", '1'),
            # ("LIM {x -> 9}. (2+sqrt(x))", '5'),
            # ("LIM {x->1}. (x*x-1)/(x*x+3*x-4)", "2/5"),
            # ("LIM {x->4}. (x-4)/(sqrt(x)-2)", "4"),
            # ("LIM {x->0}. sin(x) / x", "1"),
            # ("LIM {x->0}. (3^x-2^x)/(x^2-x)", "log(2) + -log(3)"),
            # # ('LIM {x -> oo}. 5^x / (3^x + 2^x)'),
            # ('LIM {x->0}. (x*tan(x))/sin(3*x)', "0"),
            # ('LIM {x->0}. (x^2*exp(x))/(tan(x))^2', "1"),
            # ('LIM {x->0}. atan(4*x)/atan(5*x)', "4/5"),
            # ('LIM {x->0}. sin(x*x)/(x*tan(x))', "1"),
            # ('LIM {x->0}. (x*x*e^x)/tan(x)^2', "1"),
            # # ('LIM {x->0}. exp(-1/x^2)/x^2'), #错误
            ('LIM {x->oo}. exp(3*x) / 5', "oo"),
            ('LIM {x->oo}. 1/(x^2+7)', "0"),
            # ('LIM {x->oo}. (x^2+3*x-10)/(7*x^2-5*x+4)', "1/7"),
            ('LIM {x->oo}. 1/(x*exp(2*x))', "0"),
            # ('LIM {x->oo}. exp(x*(log(2)-log(3)))',"0"),
            # # ('LIM {x->oo}. (exp(x)+2/x) / (exp(x)+5/x)')# 洛必达死循环
            # # ("LIM {x->oo}. sqrt(x^2+1)-sqrt(x-1)"),
            ("LIM {x->oo}. exp(-x)*sin(x)", "0"),
            # ("LIM {x-> (pi/2) }. tan(2*x) / (x - pi / 2)", "2"),
            ("LIM {x->oo}. atan(x) + exp(-x)", "1/2 * pi"),
            ("LIM {x->-oo}. atan(x) + exp(x)", "-1/2 * pi"),
            ("LIM {x->oo}. asin(x)", "asin(oo)"),
            ("LIM {x->oo}. exp(-3*x+2)*atan(3*x^2)", "0"),
            # ("LIM {t->-oo}. -1+(-t*exp(t))+exp(t)","-1"),
            ("LIM {t->oo}. atan(t) - atan(sqrt(2)/2)","1/2 * pi + -atan(sqrt(2) / 2)"),
            ("LIM {x -> -oo}. (1 + -5/9 * x ^ -1) ^ (-1/2)","1")
        ]

        for a, b in test_data:
            a = parser.parse_expr(a)
            e = rules.LimitSimplify().eval(a)
            # print(e)
            if e.ty != expr.LIMIT:
                self.assertEqual(str(e.normalize()), b, a)
            else:
                print(e)

    def testComputeLimitConds(self):
        test_data = [
            ("b * oo", "b > 0", "oo"),
            ("b * oo", "b < 0", "-oo"),
            ("b ^ (-1/2) * oo", "b > 0", "oo"),
            ("atan(b ^ (-1/2) * oo)", "b > 0", "1/2 * pi"),
            ('exp((-(1 + y ^ 2) * oo^2) / 2)',' y > 0 ', '0'),
        ]

        for e, cond, res in test_data:
            e = parser.parse_expr(e)
            res = parser.parse_expr(res)
            conds = conditions.Conditions()
            conds.add_condition("1", parser.parse_expr(cond))
            self.assertEqual(rules.compute_limit(e, conds)[0], res)


    def testIntegral1(self):
        # Overall goal
        goal = parser.parse_expr("INT x:[0, oo]. cos(tx)*exp(-(x^2)/2) = sqrt(pi/2)*exp(-(t^2)/2)")

        # Initial state
        st = compstate.State('Integral1', goal)

        # Make definition
        e = parser.parse_expr("I(t) = INT x:[0, oo]. cos(t*x)*exp(-(x^2)/2)")
        Idef = compstate.FuncDef(e)
        st.add_item(Idef)
        conds = conditions.Conditions()

        # Prove the following equality
        e = parser.parse_expr('(D t. I(t)) = -t*I(t)')
        Eq1 = compstate.Goal(e, conds=conds)
        st.add_item(Eq1)
        Eq1_proof = Eq1.proof_by_calculation()
        st.add_item(Eq1_proof)
        calc = Eq1_proof.lhs_calc
        calc.perform_rule(rules.OnLocation(rules.ExpandDefinition(Idef.eq), '0'))
        calc.perform_rule(rules.DerivIntExchange())
        calc.perform_rule(rules.OnLocation(rules.DerivativeSimplify() ,'0'))
        calc.perform_rule(rules.ElimInfInterval(new_var = 'u'))
        calc.perform_rule(rules.FullSimplify())
        calc.perform_rule(rules.OnLocation(rules.Swap(), '0.0.0'))
        u,v = parser.parse_expr('sin(t*x)'),parser.parse_expr('-exp(-(x^2)/2)')
        calc.perform_rule(rules.OnLocation(rules.IntegrationByParts(u, v), '0.0'))
        calc.perform_rule(rules.FullSimplify())
        calc.perform_rule(rules.OnLocation(rules.LimSep(), '0'))
        calc.perform_rule(rules.OnLocation(rules.LimitSimplify(), '0.1'))
        calc.perform_rule(rules.FullSimplify())
        calc.perform_rule(rules.LimFunExchange())
        calc.perform_rule(rules.RewriteUminus())
        calc.perform_rule(rules.OnLocation(rules.RewriteLimit() ,'1'))

        calc = Eq1_proof.rhs_calc
        calc.perform_rule(rules.OnLocation(rules.ExpandDefinition(Idef.eq), '1'))
        calc.perform_rule(rules.OnLocation(rules.FullSimplify(), '1'))

        # prove equality : (d.I(t)) / I(t) = -t * (d.t)
        e = parser.parse_expr('(DIFF.I(t)) / I(t) = -t * (DIFF.t)')
        Eq2 = compstate.Goal(e, conds=conds)
        st.add_item(Eq2)
        Eq2_proof = Eq2.proof_by_calculation()
        st.add_item(Eq2_proof)

        calc = Eq2_proof.lhs_calc
        e = parser.parse_expr("DIFF. t")
        calc.perform_rule(rules.Div2Mul(e))
        calc.perform_rule(rules.OnLocation(rules.RewriteDifferential(), '0'))
        calc.perform_rule(rules.OnLocation(rules.ApplyEquation(Eq1.goal), '0'))
        calc.perform_rule(rules.Assoc())
        calc.perform_rule(rules.OnLocation(rules.Simplify(), '1'))

        # prove I(t) = C * exp(-t^2 / 2)


        print(st)

    def testProbabilityIntegral(self):
        # Overall goal
        goal = parser.parse_expr("INT x:[-oo,oo]. exp(-(x^2)/2) = sqrt(2*pi)")

        # Initial state
        st = compstate.State('Probablity Integral', goal)

        # Make definition
        e = parser.parse_expr("g(t) = (INT x:[0,t].exp(-(x^2)/2))^2")
        Idef = compstate.FuncDef(e)
        st.add_item(Idef)
        conds = conditions.Conditions()

        # Condition g(t) > 0
        e = parser.parse_expr('(INT x:[0,oo]. exp(-1/2 * x ^ 2)) > 0')
        conds.add_condition('INT x:[0,oo]. exp(-1/2 * x ^ 2)', e)

        # Prove the following equality
        e = parser.parse_expr('(INT x:[-oo,oo].exp(-(x^2)/2)) = (2*sqrt(g(oo)))')
        Eq1 = compstate.Goal(e, conds=conds)
        st.add_item(Eq1)
        Eq1_proof = Eq1.proof_by_calculation()
        st.add_item(Eq1_proof)

        # left part
        calc = Eq1_proof.lhs_calc
        calc.perform_rule(rules.SplitRegion(Const(0)))
        e = parser.parse_expr('-x')
        calc.perform_rule(rules.OnLocation(rules.Substitution('y', e), '0'))
        e = parser.parse_expr('y')
        calc.perform_rule(rules.OnLocation(rules.Substitution('x', e), '0'))
        calc.perform_rule(rules.FullSimplify())

        # right part
        calc = Eq1_proof.rhs_calc
        calc.perform_rule(rules.OnLocation(rules.ExpandDefinition(Idef.eq), '1.0'))
        calc.perform_rule(rules.OnLocation(rules.Simplify(), '1'))
        calc.perform_rule(rules.OnLocation(rules.ElimAbs(), '1'))

        # prove the following equation
        e = parser.parse_expr('(D t.g(t)) = -2*(D t.INT y:[0,1]. exp(-(1+y^2)*(t^2)/2) / (1+y^2))')
        Eq2 = compstate.Goal(e, conds=conds)
        st.add_item(Eq2)
        Eq2_proof = Eq2.proof_by_calculation()
        st.add_item(Eq2_proof)

        # # left side
        calc = Eq2_proof.lhs_calc
        calc.perform_rule(rules.OnLocation(rules.ExpandDefinition(Idef.eq), '0'))
        calc.perform_rule(rules.DerivativeSimplify())
        calc.perform_rule(rules.FullSimplify())
        e = parser.parse_expr("x/t")
        calc.perform_rule(rules.OnLocation(rules.Substitution('y', e), '1'))
        calc.perform_rule(rules.FullSimplify())

        # right side
        calc = Eq2_proof.rhs_calc
        calc.perform_rule(rules.OnLocation(rules.DerivIntExchange(), '1'))
        calc.perform_rule(rules.OnLocation(rules.DerivativeSimplify(), '1.0'))

        calc.perform_rule(rules.OnLocation(rules.Assoc(), '1.0'))
        e = parser.parse_expr('-t')
        calc.perform_rule(rules.OnLocation(rules.Equation(e), '1.0.1'))
        calc.perform_rule(rules.FullSimplify())
        calc.perform_rule(rules.OnLocation(rules.RewriteExp(), '1.0'))
        calc.perform_rule(rules.FullSimplify())


        # proving the following equation
        e = parser.parse_expr('g(t) = -2 * (INT y:[0,1]. exp(-(1+y^2)*(t^2)/2)/(1+y^2)) + C')
        conds.add_condition('C', parser.parse_expr('isConst(C)'))
        Eq3 = compstate.Goal(e, conds=conds)
        st.add_item(Eq3)
        Eq3_proof = Eq3.proof_by_calculation()
        st.add_item(Eq3_proof)

        # left side
        calc = Eq3_proof.lhs_calc
        calc.perform_rule(rules.DerivIndefiniteIntegralRewrite('t'))

        calc.perform_rule(rules.DerivIntExchange('C0'))
        calc.perform_rule(rules.OnLocation(rules.ApplyEquation(Eq2.goal), '0.0'))
        calc.perform_rule(rules.OnLocation(rules.Linearity(), '0'))
        calc.perform_rule(rules.OnLocation(rules.DerivIntExchange('C1'), '0.1'))
        calc.perform_rule(rules.OnLocation(rules.DerivIndefiniteIntegralRewrite('t'), "0.1.0"))

        calc.perform_rule(rules.OnLocation(rules.Distribution(), '0'))
        calc.perform_rule(rules.RewriteConstVars('C'))

        # proof c = pi/2
        e = parser.parse_expr('C = pi/2')
        Eq4 = compstate.Goal(e, conds=conds)
        st.add_item(Eq4)
        Eq4_proof = Eq4.proof_by_calculation()
        st.add_item(Eq4_proof)
        calc = Eq4_proof.lhs_calc
        calc.perform_rule(rules.ApplyEquation(Eq3.goal))
        e = Const(0)
        calc.perform_rule(rules.ConstExprSubs('t', e))
        calc.perform_rule(rules.OnLocation(rules.ExpandDefinition(Idef.eq), '0'))
        calc.perform_rule(rules.FullSimplify())
        calc = Eq4_proof.rhs_calc
        calc.perform_rule(rules.FullSimplify())

        # proof  I = sqrt(2 * pi)

        e = parser.parse_expr('(LIM {t->oo}.g(t)) = g(oo)')
        Eq5 = compstate.Goal(e, conds=conds)
        st.add_item(Eq5)
        Eq5_proof = Eq5.proof_by_calculation()
        st.add_item(Eq5_proof)
        calc = Eq5_proof.lhs_calc
        calc.perform_rule(rules.RewriteLimit())

        e = parser.parse_expr('(INT x:[-oo,oo].exp(-(x^2)/2)) = sqrt(2*pi)')
        Eq6 = compstate.Goal(e, conds=conds)
        st.add_item(Eq6)
        Eq6_proof = Eq6.proof_by_calculation()
        st.add_item(Eq6_proof)
        calc = Eq6_proof.lhs_calc
        calc.perform_rule(rules.ApplyEquation(Eq1.goal))
        calc.perform_rule(rules.OnLocation(rules.ApplyEquation(Eq5.goal),'1.0'))
        calc.perform_rule(rules.OnLocation(rules.ApplyEquation(Eq3.goal), '1.0.0'))
        calc.perform_rule(rules.OnLocation(rules.ApplyEquation(Eq4.goal), '1.0.0.1'))
        calc.perform_rule(rules.OnLocation(rules.LimSep(), '1.0'))
        calc.perform_rule(rules.OnLocation(rules.LimSep(), '1.0.0'))
        calc.perform_rule(rules.OnLocation(rules.LimIntExchange(),'1.0.0.1'))
        calc.perform_rule(rules.OnLocation(rules.LimitSimplify(),'1.0.0.0'))
        calc.perform_rule(rules.OnLocation(rules.LimitSimplify(), '1.0.1'))
        calc.perform_rule(rules.OnLocation(rules.LimSep(), '1.0.0.1.0'))
        calc.perform_rule(rules.OnLocation(rules.LimitSimplify(), '1.0.0.1.0.1'))
        calc.perform_rule(rules.OnLocation(rules.LimitSimplify(), '1.0.0.1.0.0'))
        calc.perform_rule(rules.FullSimplify())
        calc = Eq6_proof.rhs_calc
        calc.perform_rule(rules.FullSimplify())

        file_content = {
            "content": [st.export()]
        }
        # with open('./../examples/probabilityIntegral.json', 'w', encoding='utf-8') as f:
        #     json.dump(file_content, f, indent=4, ensure_ascii=False, sort_keys=True)
        with open('integral/examples/probabilityIntegral.json', 'w', encoding='utf-8') as f:
            json.dump(file_content, f, indent=4, ensure_ascii=False, sort_keys=True)

    def testWallis(self):
        # Overall goal
        goal = parser.parse_expr("(INT x:[0,oo]. 1/(x^2+1)^(m+1)) = pi/(2^(2*m+1))*binom(2*m,m)")

        # Initial state
        st = compstate.State("Wallis", goal)

        # Condition b > 0
        conds = conditions.Conditions()
        conds.add_condition("b", parser.parse_expr("b > 0"))

        # Make definition
        Idef = compstate.FuncDef(parser.parse_expr("I(m,b) = (INT x:[0,oo]. 1/(x^2+b)^(m+1))"), conds=conds)
        st.add_item(Idef)

        # Prove the following equality
        Eq1 = compstate.Goal(parser.parse_expr("(D b. I(m,b)) = -(m+1) * I(m+1, b)"), conds=conds)
        st.add_item(Eq1)
        proof = Eq1.proof_by_calculation()

        calc = proof.lhs_calc
        calc.perform_rule(rules.OnLocation(rules.ExpandDefinition(Idef.eq), "0"))
        calc.perform_rule(rules.DerivIntExchange())
        calc.perform_rule(rules.OnLocation(rules.DerivativeSimplify(), "0"))
        calc.perform_rule(rules.FullSimplify())

        calc = proof.rhs_calc
        calc.perform_rule(rules.OnLocation(rules.ExpandDefinition(Idef.eq), "1"))
        calc.perform_rule(rules.FullSimplify())

        # Prove the following by induction
        Eq2 = compstate.Goal(parser.parse_expr("I(m,b) = pi / 2^(2*m+1) * binom(2*m, m) * (1/(b^((2*m+1)/2)))"), conds=conds)
        st.add_item(Eq2)
        proof = Eq2.proof_by_induction("m")
        proof_base = proof.base_case.proof_by_calculation()
        proof_induct = proof.induct_case.proof_by_calculation()

        # Base case
        calc = proof_base.lhs_calc
        calc.perform_rule(rules.ExpandDefinition(Idef.eq))
        calc.perform_rule(rules.ElimInfInterval())
        calc.perform_rule(rules.OnLocation(rules.SubstitutionInverse("u", parser.parse_expr("sqrt(b) * u")), "0"))
        calc.perform_rule(rules.OnLocation(rules.FullSimplify(), "0"))
        calc.perform_rule(rules.OnLocation(rules.Equation(parser.parse_expr("b^-1 * (1 + u^2)^-1")), "0.1.0"))
        calc.perform_rule(rules.OnLocation(rules.FullSimplify(), "0"))
        calc.perform_rule(rules.LimitSimplify())
        calc.perform_rule(rules.FullSimplify())

        # Induction case, LHS
        calc = proof_induct.lhs_calc
        calc.perform_rule(rules.ApplyEquation(Eq1.goal))
        calc.perform_rule(rules.OnLocation(rules.ApplyEquation("IH"), "1.0"))
        calc.perform_rule(rules.OnLocation(rules.DerivativeSimplify(), "1"))
        calc.perform_rule(rules.FullSimplify())

        # Induction step, RHS
        calc = proof_induct.rhs_calc
        calc.perform_rule(rules.FullSimplify())
        calc.perform_rule(rules.OnLocation(rules.RewriteBinom(), "1"))
        calc.perform_rule(rules.FullSimplify())
        # print(st)

        file_content = {
            "content": [st.export()]
        }
        with open('integral/examples/wallis.json', 'w', encoding='utf-8') as f:
            json.dump(file_content, f, indent=4, ensure_ascii=False, sort_keys=True)

    def testGammaFunction(self):
        # Overall goal
        goal = parser.parse_expr("(INT x:[0,oo]. x^(m-1)*exp(-x)) = factorial(m)")

        # Initial state
        st = compstate.State("GammaFunction", goal)

        # Make definition
        Idef = compstate.FuncDef(parser.parse_expr("I(m) = (INT x:[0,oo]. x^(m-1) * exp(-x))"))
        st.add_item(Idef)

        # Condition: m is a positive integer
        conds = conditions.Conditions()
        conds.add_condition("m greater than 0", parser.parse_expr("m > 0"))
        # conds.add_condition("m", parser.parse_expr("isInteger(m)"))

        # proof: lim {t->oo}. exp(-t) * t^m = 0
        Eq0 = compstate.Goal(parser.parse_expr("(LIM {t->oo}. exp(-t) * t^m) = 0"), conds=conds)
        st.add_item(Eq0)
        Eq0_proof = Eq0.proof_by_induction("m",1)
        Eq0_proof_base = Eq0_proof.base_case.proof_by_calculation()
        Eq0_proof_induct = Eq0_proof.induct_case.proof_by_calculation()
        calc = Eq0_proof_base.lhs_calc
        calc.perform_rule(rules.FullSimplify())
        calc.perform_rule(rules.OnLocation(rules.Mul2Div(1), '0'))
        calc.perform_rule(rules.OnLocation(rules.FullSimplify(), '0.1'))
        calc.perform_rule(rules.LHopital())
        calc.perform_rule(rules.LimitSimplify())

        calc = Eq0_proof_induct.lhs_calc
        calc.perform_rule(rules.OnLocation(rules.Mul2Div(0), '0'))
        calc.perform_rule(rules.OnLocation(rules.FullSimplify(), '0.1'))
        calc.perform_rule(rules.LHopital())
        calc.perform_rule(rules.FullSimplify())
        calc.perform_rule(rules.LimSep())
        calc.perform_rule(rules.FullSimplify())
        calc.perform_rule(rules.OnLocation(rules.ApplyEquation('IH'), '0.1'))
        calc.perform_rule(rules.OnLocation(rules.ApplyEquation('IH'), '1'))
        calc.perform_rule(rules.FullSimplify())

        # proof: m*I(m) = I(m+1)
        Eq1 = compstate.Goal(parser.parse_expr("m * I(m) = I(m+1)"), conds = conds)
        st.add_item(Eq1)
        Eq1_proof = Eq1.proof_by_calculation()
        calc = Eq1_proof.lhs_calc
        calc.perform_rule(rules.OnLocation(rules.ExpandDefinition(Idef.eq), '1'))
        calc.perform_rule(rules.FullSimplify())

        calc = Eq1_proof.rhs_calc
        calc.perform_rule(rules.ExpandDefinition(Idef.eq))
        calc.perform_rule(rules.FullSimplify())
        calc.perform_rule(rules.OnLocation(rules.Swap(), '0'))
        calc.perform_rule(rules.ElimInfInterval())
        u = parser.parse_expr('x^m')
        v = parser.parse_expr('-exp(-x)')
        calc.perform_rule(rules.OnLocation(rules.IntegrationByParts(u,v),'0'))
        calc.perform_rule(rules.FullSimplify())
        calc.perform_rule(rules.LimSep())
        calc.perform_rule(rules.OnLocation(rules.LimFunExchange(),'1'))
        calc.perform_rule(rules.OnLocation(rules.ApplyEquation(Eq0.goal), '1.0'))
        calc.perform_rule(rules.OnLocation(rules.RewriteLimit(), '0'))
        calc.perform_rule(rules.FullSimplify())
        # # proof I(m+1) = m !
        Eq2 = compstate.Goal(parser.parse_expr("I(m) = factorial(m-1)"), conds=conds)
        st.add_item(Eq2)
        # I(1) = factorial(0)
        Eq2_proof = Eq2.proof_by_induction("m", 1)
        Eq2_proof_base = Eq2_proof.base_case.proof_by_calculation()
        Eq2_proof_induct = Eq2_proof.induct_case.proof_by_calculation()
        calc = Eq2_proof_base.lhs_calc
        calc.perform_rule(rules.ExpandDefinition(Idef.eq))
        calc.perform_rule(rules.ElimInfInterval())
        calc.perform_rule(rules.FullSimplify())
        calc.perform_rule(rules.OnLocation(rules.Substitution('y',parser.parse_expr('-x')), '0'))
        calc.perform_rule(rules.FullSimplify())
        calc.perform_rule(rules.OnLocation(rules.LimitSimplify(), '0'))
        calc.perform_rule(rules.FullSimplify())

        calc = Eq2_proof_induct.lhs_calc
        calc.perform_rule(rules.ApplyEquation(Eq1.goal))
        calc.perform_rule(rules.OnLocation(rules.ApplyEquation("IH"), '1'))
        calc.perform_rule(rules.RewriteFactorial())
        calc = Eq2_proof_induct.rhs_calc
        calc.perform_rule(rules.FullSimplify())
        # print(st)
        # calc.perform_rule(rules.OnLocation(rules.ApplyEquation('IH'), '1'))
        # calc.perform_rule(rules.RewriteFactorial())
        file_content = {
            "content": [st.export()]
        }
<<<<<<< HEAD
        with open('./../examples/GammaFunction.json', 'w', encoding='utf-8') as f:
=======
        with open('integral/examples/GammaFunction.json', 'w', encoding='utf-8') as f:
>>>>>>> 63fae429
            json.dump(file_content, f, indent=4, ensure_ascii=False, sort_keys=True)


    def testMul2Div(self):
        test_data = [
            ("x*(e^-x)", "", 1, "x / (1 / e ^ -x)"),
            ('1 + (x*y + t*log(t))/5', "1.0.1", 1, "1 + (x * y + t / (1 / log(t))) / 5"),
            ('1 + (x*y + t*log(t))/5', "1.0.0", 0, "1 + (y / (1 / x) + t * log(t)) / 5")
        ]

        for s, mulExprLoc, multiplierLoc, res in test_data:
            loc = expr.Location(mulExprLoc)
            r = rules.Mul2Div(multiplierLoc)
            res2 = rules.OnLocation(r, loc).eval(expr.parser.parse_expr(s))
            self.assertEqual(str(res2), res)

    def testNumeratorDeominatorMulExpr(self):
        test_data = [
            ("sqrt(a) + sqrt(b)", "", "sqrt(a)-sqrt(b)",
             "((sqrt(a) + sqrt(b)) * (sqrt(a) - sqrt(b))) / (sqrt(a) - sqrt(b))"),
            ('3/2 + 1/(sqrt(x^2-2) + sqrt(x^2-1))', '1', 'sqrt(x^2-2) - sqrt(x^2-1)',
             '3/2 + ((1 / (sqrt(x ^ 2 - 2) + sqrt(x ^ 2 - 1))) * (sqrt(x ^ 2 - 2) - sqrt(x ^ 2 - 1))) / (sqrt(x ^ 2 - 2) - sqrt(x ^ 2 - 1))'),
            ('x - sqrt(x*x + 7)', '', 'x + sqrt(x*x + 7)',\
             '((x - sqrt(x * x + 7)) * (x + sqrt(x * x + 7))) / (x + sqrt(x * x + 7))'),
            ('sqrt(a) / b', '', 'sqrt(a)', '((sqrt(a) / b) * sqrt(a)) / sqrt(a)')
        ]

        for s, loc, u, res2 in test_data:
            s = expr.parser.parse_expr(s)
            u = expr.parser.parse_expr(u)
            loc = expr.Location(loc)
            res1 = rules.OnLocation(rules.NumeratorDeominatorMulExpr(u), loc).eval(s)
            self.assertEqual(str(res1), res2)

    def testLimFunExchange(self):
        test_data = [
            ("LIM {x->3}. f(x,log(x))", "f(LIM {x -> 3 }. x,LIM {x -> 3 }. log(x))"),
            ("LIM {x->oo}. sqrt(x-sqrt(x))", "sqrt(LIM {x -> oo}. x - sqrt(x))"),
        ]

        for s, res in test_data:
            s = parser.parse_expr(s)
            e = rules.LimFunExchange().eval(s)
            self.assertEqual(str(e), res)

    def testRootFractionReWrite(self):
        test_data = [
            ("(x+3) / sqrt(9*x*x - 5 * x)", "((x + 3) ^ 2 / (9 * x * x - 5 * x) ^ 1) ^ (1/2)"),
            ("x^(1/2) / y^(1/6)", "(x ^ 3 / y ^ 1) ^ (1/6)")
        ]

        for s, s2 in test_data:
            s = parser.parse_expr(s)
            e = rules.RootFractionReWrite().eval(s)
            self.assertEqual(str(e), s2)


if __name__ == "__main__":
    unittest.main()<|MERGE_RESOLUTION|>--- conflicted
+++ resolved
@@ -881,11 +881,7 @@
         file_content = {
             "content": [st.export()]
         }
-<<<<<<< HEAD
-        with open('./../examples/GammaFunction.json', 'w', encoding='utf-8') as f:
-=======
         with open('integral/examples/GammaFunction.json', 'w', encoding='utf-8') as f:
->>>>>>> 63fae429
             json.dump(file_content, f, indent=4, ensure_ascii=False, sort_keys=True)
 
 
