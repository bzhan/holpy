--- conflicted
+++ resolved
@@ -86,8 +86,4 @@
         cmd = self.c.print_com(thy).split('\n')
         cmd = '\n  '.join(cmd)
         return "while (%s) {\n  [%s]\n  %s\n}" % (
-<<<<<<< HEAD
-            print_term(self.b), print_term(self.inv), self.c.print_com(thy))
-=======
-            printer.print_term(thy, self.b), printer.print_term(thy, self.inv), cmd )
->>>>>>> 16c449f2
+            print_term(self.b), print_term(self.inv), cmd)