# Author: Bohua Zhan

from lark import Lark, Transformer, v_args, exceptions

from kernel.type import TVar, Type, TFun, hol_bool
from kernel.term import Var, Const, Comb, Abs, Bound, Term
from kernel.macro import MacroSig
from kernel.thm import Thm
from kernel.proof import ProofItem
from kernel.extension import AxType, AxConstant, Theorem, TheoryExtension
from logic import induct, logic
from logic.nat import Nat
from logic.list import List

def _abstract_over_name(t, name, n):
    """Helper function for abstract_over_name. Here t is an open term.
    All atomic terms with the given name should be replaced by Bound n.

    """
    if t.ty == Term.VAR or t.ty == Term.CONST:
        if t.name == name:
            return Bound(n)
        else:
            return t
    elif t.ty == Term.COMB:
        return Comb(_abstract_over_name(t.fun, name, n), _abstract_over_name(t.arg, name, n))
    elif t.ty == Term.ABS:
        return Abs(t.var_name, t.T, _abstract_over_name(t.body, name, n+1))
    elif t.ty == Term.BOUND:
        return t
    else:
        raise TypeError()

def abstract_over_name(t, name, T):
    """Abstract over all atomic terms with the given name."""
    return Abs(name, T, _abstract_over_name(t, name, 0))


class ParserException(Exception):
    """Exceptions during parsing."""
    def __init__(self, str):
        self.str = str


grammar = r"""
    ?type: "'" CNAME -> tvar              // Type variable
        | type "=>" type -> funtype       // Function types
        | CNAME -> type                   // Type constants
        | type CNAME                      // Type constructor with one argument
        | "(" type ("," type)* ")" CNAME  // Type constructor with multiple arguments
        | "(" type ")"                    // Parenthesis

    ?atom: CNAME -> vname                 // Constant, variable, or bound variable
        | "0" -> zero                     // Zero (to be extended to numbers)
        | ("%"|"λ") CNAME "::" type ". " term -> abs     // Abstraction
        | ("!"|"∀") CNAME "::" type ". " term -> all     // Forall quantification
        | ("?"|"∃") CNAME "::" type ". " term -> exists   // Exists quantification
        | "(" term ")"                    // Parenthesis

    ?comb: comb atom | atom

    ?times: times "*" comb | comb       // Multiplication: priority 70

    ?plus: plus "+" times | times       // Addition: priority 65

    ?append: plus "@" append | plus     // Append: priority 65

    ?eq: eq "=" append | append         // Equality: priority 50

    ?neg: ("~"|"¬") neg -> neg | eq     // Negation: priority 40 

    ?conj: neg ("&"|"∧") conj | neg     // Conjunction: priority 35

    ?disj: conj ("|"|"∨") disj | conj   // Disjunction: priority 30

    ?imp: disj ("-->"|"⟶") imp | disj  // Implies: priority 25

    ?term: imp

    thm: ("|-"|"⊢") term
        | term ("," term)* ("|-"|"⊢") term

    term_pair: CNAME ":" term

    inst: "{}"
        | "{" term_pair ("," term_pair)* "}"

    type_pair: CNAME ":" type

    tyinst: "{}"
        | "{" type_pair ("," type_pair)* "}"

    var_decl: "var" CNAME "::" type

    %import common.CNAME
    %import common.WS

    %ignore WS
"""

@v_args(inline=True)
class HOLTransformer(Transformer):
    def __init__(self, thy, ctxt = None):
        """thy is the current Theory object.
        
        ctxt is a dictionary from names of free variables to their types.
        Default to the empty dictionary.

        """
        self.thy = thy
        if ctxt is None:
            ctxt = dict()
        self.ctxt = ctxt

    def tvar(self, s):
        return TVar(s)

    def type(self, *args):
        return Type(args[-1], *args[:-1])

    def funtype(self, t1, t2):
        return TFun(t1, t2)

    def vname(self, s):
        if self.thy.has_term_sig(s):
            # s is the name of a constant in the theory
            return Const(s, self.thy.get_term_sig(s))
        elif s in self.ctxt:
            # s is the name of a variable in the theory
            return Var(s, self.ctxt[s])
        else:
            # s not found, presumably a bound variable
            return Var(s, None)

    def zero(self):
        return Const("zero", Nat.nat)

    def comb(self, fun, arg):
        return Comb(fun, arg)

    def abs(self, var_name, T, body):
        # Bound variables should be represented by Var(var_name, None).
        # Abstract over it, and remember to change the type to T.
        t = abstract_over_name(body, var_name, T)
        return Abs(var_name, T, t.body)

    def all(self, var_name, T, body):
        # Similar parsing mechanism as for abs.
        all_t = Const("all", TFun(TFun(T, hol_bool), hol_bool))
        t = abstract_over_name(body, var_name, T)
        return all_t(t)

    def exists(self, var_name, T, body):
        # Similar parsing mechanism as for abs.
        exists_t = Const("exists", TFun(TFun(T, hol_bool), hol_bool))
        t = abstract_over_name(body, var_name, T)
        return exists_t(t)

    def times(self, lhs, rhs):
        return Nat.times(lhs, rhs)

    def plus(self, lhs, rhs):
        return Nat.plus(lhs, rhs)

    def append(self, lhs, rhs):
        return List.append(lhs, rhs)

    def eq(self, lhs, rhs):
        return Term.mk_equals(lhs, rhs)

    def neg(self, t):
        return logic.neg(t)

    def conj(self, s, t):
        return logic.mk_conj(s, t)

    def disj(self, s, t):
        return logic.mk_disj(s, t)

    def imp(self, s, t):
        return Term.mk_implies(s, t)

    def thm(self, *args):
        return Thm(args[:-1], args[-1])

    def term_pair(self, name, T):
        return (name, T)

    def type_pair(self, name, T):
        return (name, T)

    def inst(self, *args):
        return dict(args)

    def tyinst(self, *args):
        return dict(args)

    def var_decl(self, name, T):
        return (name, T)

def type_parser(thy):
    """Parse a type."""
    return Lark(grammar, start="type", parser="lalr", transformer=HOLTransformer(thy))

def term_parser(thy, ctxt):
    """Parse a term."""
    return Lark(grammar, start="term", parser="lalr", transformer=HOLTransformer(thy, ctxt))

def thm_parser(thy, ctxt):
    """Parse a theorem (sequent)."""
    return Lark(grammar, start="thm", parser="lalr", transformer=HOLTransformer(thy, ctxt))

def inst_parser(thy, ctxt):
    """Parse a term instantiation."""
    return Lark(grammar, start="inst", parser="lalr", transformer=HOLTransformer(thy, ctxt))

def tyinst_parser(thy):
    """Parse a type instantiation."""
    return Lark(grammar, start="tyinst", parser="lalr", transformer=HOLTransformer(thy))

def var_decl_parser(thy):
    """Parse a variable declaration."""
    return Lark(grammar, start="var_decl", parser="lalr", transformer=HOLTransformer(thy))

def split_proof_rule(s):
    """Split proof rule into parseable parts.

    Currently able to handle string of the form:
    [id]: [rule_name] [args] by [prevs]

    """
    if s.count(": ") > 0:
        id, rest = s.split(": ", 1)  # split off id
    else:
        raise ParserException("id not found: " + s)

    id = id.strip()
    if rest.count(" by ") > 0:
        th, rest = rest.split(" by ", 1)
    else:
        th, rest = "", rest

    if rest.count(" ") > 0:
        rule_name, rest = rest.split(" ", 1)  # split off name of rule
    else:
        rule_name, rest = rest, ""
    rule_name = rule_name.strip()

    if rest.count("from") > 0:
        args, rest = rest.split("from", 1)
        return (id, rule_name, args.strip(), [prev.strip() for prev in rest.split(",")], th)
    else:
        return (id, rule_name, rest.strip(), [], th)

def parse_proof_rule(thy, ctxt, s):
    """Parse a proof rule.

    This need to be written by hand because different proof rules
    require different parsing of the arguments.

    """
    (id, rule_name, args, prevs, th) = split_proof_rule(s)

    if rule_name == "":
        return ProofItem(id, "")

    if th == "":
        th = None
    else:
        th = thm_parser(thy, ctxt).parse(th)

    try:
        sig = thy.get_proof_rule_sig(rule_name)
        if sig == MacroSig.NONE:
            assert args == "", "rule expects no argument."
            return ProofItem(id, rule_name, prevs=prevs, th=th)
        elif sig == MacroSig.STRING:
            return ProofItem(id, rule_name, args=args, prevs=prevs, th=th)
        elif sig == MacroSig.TERM:
            t = term_parser(thy, ctxt).parse(args)
            return ProofItem(id, rule_name, args=t, prevs=prevs, th=th)
        elif sig == MacroSig.INST:
            inst = inst_parser(thy, ctxt).parse(args)
            return ProofItem(id, rule_name, args=inst, prevs=prevs, th=th)
        elif sig == MacroSig.TYINST:
            tyinst = tyinst_parser(thy, ctxt).parse(args)
            return ProofItem(id, rule_name, args=tyinst, prevs=prevs, th=th)
        elif sig == MacroSig.STRING_TERM:
            s1, s2 = args.split(",", 1)
            t = term_parser(thy, ctxt).parse(s2)
            return ProofItem(id, rule_name, args=(s1, t), prevs=prevs, th=th)
        elif sig == MacroSig.STRING_INST:
            s1, s2 = args.split(",", 1)
            inst = inst_parser(thy, ctxt).parse(s2)
            return ProofItem(id, rule_name, args=(s1, inst), prevs=prevs, th=th)
        else:
            raise TypeError()
    except exceptions.UnexpectedToken as e:
        raise ParserException("When parsing %s, unexpected token %r at column %s.\n"
                              % (args, e.token, e.column))

def parse_vars(thy, vars_data):
    ctxt = {}
    for k, v in vars_data.items():
        ctxt[k] = type_parser(thy).parse(v)
    return ctxt

def parse_extension(thy, data):
    if data['ty'] == 'def.ax':
        thy.extend_axiom_constant(
            AxConstant(data['name'], type_parser(thy).parse(data['T'])))
    elif data['ty'] == 'thm':
        ctxt = parse_vars(thy, data['vars'])
        prop = term_parser(thy, ctxt).parse(data['prop'])
        thy.add_theorem(data['name'], Thm([], prop))
        return prop
    elif data['ty'] == 'type.ind':
<<<<<<< HEAD
        constrs = []
        for constr in data['constrs']:
            T = type_parser(thy).parse(constr['type'])
            constrs.append((constr['name'], T, constr['args']))
        ext = induct.add_induct_type(data['name'], data['args'], constrs)
        thy.unchecked_extend(ext)
    elif data['ty'] == 'def.ind':
        T = type_parser(thy).parse(data['type'])
        thy.add_term_sig(data['name'], T)  # Add this first, for parsing later.
        rules = []
        for rule in data['rules']:
            ctxt = parse_vars(thy, rule['vars'])
            prop = term_parser(thy, ctxt).parse(rule['prop'])
            rules.append(prop)
        ext = induct.add_induct_def(data['name'], T, rules)
        thy.unchecked_extend(ext)
=======
        return None
    elif data['ty'] == 'def.ind':
        return None
>>>>>>> 003dca08

def parse_extensions(thy, data):
    for ext_data in data:
        parse_extension(thy, ext_data)<|MERGE_RESOLUTION|>--- conflicted
+++ resolved
@@ -315,13 +315,13 @@
         thy.add_theorem(data['name'], Thm([], prop))
         return prop
     elif data['ty'] == 'type.ind':
-<<<<<<< HEAD
         constrs = []
         for constr in data['constrs']:
             T = type_parser(thy).parse(constr['type'])
             constrs.append((constr['name'], T, constr['args']))
         ext = induct.add_induct_type(data['name'], data['args'], constrs)
         thy.unchecked_extend(ext)
+        return None
     elif data['ty'] == 'def.ind':
         T = type_parser(thy).parse(data['type'])
         thy.add_term_sig(data['name'], T)  # Add this first, for parsing later.
@@ -332,11 +332,7 @@
             rules.append(prop)
         ext = induct.add_induct_def(data['name'], T, rules)
         thy.unchecked_extend(ext)
-=======
         return None
-    elif data['ty'] == 'def.ind':
-        return None
->>>>>>> 003dca08
 
 def parse_extensions(thy, data):
     for ext_data in data:
