"""Unit test for Slagle."""

import unittest

from integral.parser import parse_expr
from integral import slagle


class SlagleTest(unittest.TestCase):
    def testCommonIntegral(self):
        test_data = [
            ('INT y:[tan(2),tan(1)]. (1 + y ^ 2) ^ -1', '[atan(y)]_y=tan(2),tan(1)'),
            ('INT y:[tan(2),tan(1)]. 1', '[y]_y=tan(2),tan(1)'),
        ]

        for v, v_res in test_data:
            v = parse_expr(v)
            v_res = parse_expr(v_res)
            self.assertEqual(slagle.CommonIntegral().eval(v)[0], v_res)

    def testDividePolynomial(self):
        test_data = [
            ('INT y:[tan(2),tan(1)]. -y ^ 4 * (1 + y ^ 2) ^ -1',
             '(INT y:[tan(2),tan(1)]. 1) + -(INT y:[tan(2),tan(1)]. y ^ 2) + -(INT y:[tan(2),tan(1)]. (1 + y ^ 2) ^ -1)'),
        ]

        for v, v_res in test_data:
            v = parse_expr(v)
            self.assertEqual(str(slagle.DividePolynomial().eval(v)[0].normalize()), v_res)

    def testHalfAngleIdentity(self):
        test_data = [
            ('INT x:[0, pi/2]. sin(2*x) * cos(2*x)', 'INT x:[0, 1/2 * pi]. 1/2 * sin(4*x)'),
            ('INT x:[0, pi/2]. sin(x) ^ 2', 'INT x:[0, 1/2 * pi]. 1/2 + 1/2 * cos(2 * x)'),
            ('INT x:[0, pi/2]. cos(x) ^ 2', 'INT x:[0, 1/2 * pi]. 1/2 + -1/2 * cos(2 * x)')
        ]

        for v, v_res in test_data:
            v = parse_expr(v)
            v_res = parse_expr(v_res)
            self.assertEqual(slagle.HalfAngleIdentity().eval(v)[0].normalize(), v_res)

    def testLinearity(self):
        test_data = [
            ('INT x:[1, 2]. 3*x', '3 * (INT x:[1,2]. x)'),
            ('INT x:[1, 2]. 3*x + exp(x)', '3 * (INT x:[1,2]. x) + (INT x:[1,2]. exp(x))'),
            ('INT x:[1, 2]. x*exp(x)', 'INT x:[1,2]. x * exp(x)'),
            ('INT x:[1, 2]. 4*exp(x) - sin(x)', '4 * (INT x:[1,2]. exp(x)) + -(INT x:[1,2]. sin(x))')
        ]

        for v, v_res in test_data:
            v = parse_expr(v)
<<<<<<< HEAD
            self.assertEqual(str(slagle.Linearity().eval(v)[0].normalize()), v_res)            
=======
            v_res = parse_expr(v_res)
            self.assertEqual(slagle.Linearity().eval(v)[0].normalize(), v_res)  

    def testTrigIdentity(self):
        test_data = [
            ('INT u:[0,1/2 * pi]. cos(u) * (1 + -1 * sin(u) ^ 2) ^ (1/2)',
            'INT u:[0,1/2 * pi]. cos(u) ^ 2'),
            ('INT u:[0,1/2 * pi]. cos(u) * (1 + -1 * cos(u) ^ 2) ^ (1/2)',
            'INT u:[0,1/2 * pi]. cos(u) * sin(u)'),
            ('INT u:[0, 1/2 * pi]. 6 + (-6) * sin(x) ^ 2', 'INT u:[0, 1/2 * pi]. 6 * cos(x) ^ 2'),
            ('INT u:[0, 1/2 * pi]. 6 + (-5) * sin(x) ^ 2', 'INT u:[0, 1/2 * pi]. 6 + (-5) * sin(x) ^ 2')
        ]

        for v, v_res in test_data:
            v = parse_expr(v)
            v_res = parse_expr(v_res)
            self.assertEqual(slagle.TrigIdentity().eval(v)[0].normalize(), v_res)        
>>>>>>> 7ab260ba

    def testTrigFunction(self):
        test_data = [
            ('INT x:[1,2]. $sin(x)^4/cos(x)^4$',
             ['INT x:[1,2]. tan(x)^4', 'INT x:[1,2]. cot(x)^(-4)'])
        ]

        for v, v_res in test_data:
            v = parse_expr(v)
            v_res = [parse_expr(v2) for v2 in v_res]
            self.assertEqual([r.normalize() for r, _ in slagle.TrigFunction().eval(v)], v_res)

    def testHeuristicTrigonometricSubstitution(self):
        test_data = [
            ('INT x:[0,1].sin(x)*cos(x)^3', 'INT s:[0,sin(1)]. s + -1 * s ^ 3'),
            ('INT x:[0,1].sin(x)^5*cos(x)', 'INT j:[cos(1),1]. j * (1 + -1 * j ^ 2) ^ 2'),
            ('INT x:[0,1].tan(x)', 'INT c:[0,tan(1)]. c * (1 + c ^ 2) ^ -1'),
        ]

    def testHeuristicSubstitution(self):
        test_data = [
            ('INT x:[1,2]. tan(x)^4',
             ['INT y:[tan(2),tan(1)]. -y ^ 4 * (1 + y ^ 2) ^ -1']),
        ]

        for v, v_res in test_data:
            v = parse_expr(v)
            self.assertEqual([str(r.normalize())
                              for r, _ in slagle.HeuristicSubstitution().eval(v)], v_res)

    def testHeuristicElimQuadratic(self):
        test_data = [
            ('INT x:[0,1]. x/(sqrt(x^2+2*x+5))',
            ['INT y:[1,2]. y * (4 + y ^ 2) ^ (-1/2) + -(4 + y ^ 2) ^ (-1/2)']),
        ]

        for v, v_res in test_data:
            v = parse_expr(v)
            self.assertEqual([str(r.normalize())
                              for r, _ in slagle.HeuristicElimQuadratic().eval(v)], v_res)

    def testHeuristicTrigSubstitution(self):
        test_data = [
            ('INT x:[-1/2,1/2]. x^4/(1-x^2)^(5/2)',
             ['INT u:[- 1/ 6*pi,1 / 6 * pi]. cos(u) * sin(u) ^ 4 * (1 + -1 * sin(u) ^ 2) ^ (-5/2)']),
        ]

        for v, v_res in test_data:
            v = parse_expr(v)
            self.assertEqual([str(e.normalize())
                              for e, _ in slagle.HeuristicTrigSubstitution().eval(v)], v_res)

    def testHeuristicExpandPower(self):
        test_data = [
            ('INT x:[0,1]. x*(x^(1/2) + x^(-1/2))^2',
            ['INT x:[0,1]. 1 + 2 * x + x ^ 2']),
        ]

        for v, v_res in test_data:
            v = parse_expr(v)
            v_res = [parse_expr(v2) for v2 in v_res]
            self.assertEqual([r.normalize() for r, _ in slagle.HeuristicExpandPower().eval(v)], v_res)

    def testHeuristicExponentBase(self):
        test_data = [
            ('INT x:[0,1]. exp(6*x)/(exp(4*x)+1)',
            ['INT u:[1,exp(2)]. 1/2 * u ^ 2 * (1 + u ^ 2) ^ -1']),
        ]

        for v, v_res in test_data:
            v = parse_expr(v)
            self.assertEqual([str(r.normalize())
                              for r, _ in slagle.HeuristicExponentBase().eval(v)], v_res)
    
    def testBFS(self):
        test_data = [
            # 'INT x:[1,2]. sin(x)^4/cos(x)^4',
            'INT x:[0, 1]. (2*x + 5)*(x^2+5*x)^7',
            'INT x:[1,2]. sqrt(7*x+9)',
            'INT x:[0, 1]. x^3/(1+x^4)^(1/4)',
            'INT x:[0, 1].exp(5*x+2)',
            'INT x:[exp(1),exp(2)].3/(x*log(x))',
            'INT x:[0,1].cos(5*x)/exp(sin(5*x))',
            'INT x:[0,1]. x * (x ^ (1/2) + x ^ (-1/2)) ^ 2',
            'INT x:[0,1]. exp(6*x)/(exp(4*x)+1)',
        ]

        for v in test_data:
            node = slagle.OrNode(v)
            slagle.bfs(node)
            self.assertTrue(node.resolved)
            # print(node)
            # print(node.resolved_steps)
            # for step in node.resolved_steps:
            #     print(step.info())


if __name__ == "__main__":
    unittest.main()<|MERGE_RESOLUTION|>--- conflicted
+++ resolved
@@ -50,27 +50,21 @@
 
         for v, v_res in test_data:
             v = parse_expr(v)
-<<<<<<< HEAD
             self.assertEqual(str(slagle.Linearity().eval(v)[0].normalize()), v_res)            
-=======
-            v_res = parse_expr(v_res)
-            self.assertEqual(slagle.Linearity().eval(v)[0].normalize(), v_res)  
 
     def testTrigIdentity(self):
         test_data = [
             ('INT u:[0,1/2 * pi]. cos(u) * (1 + -1 * sin(u) ^ 2) ^ (1/2)',
-            'INT u:[0,1/2 * pi]. cos(u) ^ 2'),
+             'INT u:[0,1/2 * pi]. cos(u) ^ 2'),
             ('INT u:[0,1/2 * pi]. cos(u) * (1 + -1 * cos(u) ^ 2) ^ (1/2)',
-            'INT u:[0,1/2 * pi]. cos(u) * sin(u)'),
+             'INT u:[0,1/2 * pi]. cos(u) * sin(u)'),
             ('INT u:[0, 1/2 * pi]. 6 + (-6) * sin(x) ^ 2', 'INT u:[0, 1/2 * pi]. 6 * cos(x) ^ 2'),
             ('INT u:[0, 1/2 * pi]. 6 + (-5) * sin(x) ^ 2', 'INT u:[0, 1/2 * pi]. 6 + (-5) * sin(x) ^ 2')
         ]
 
         for v, v_res in test_data:
             v = parse_expr(v)
-            v_res = parse_expr(v_res)
-            self.assertEqual(slagle.TrigIdentity().eval(v)[0].normalize(), v_res)        
->>>>>>> 7ab260ba
+            self.assertEqual(str(slagle.TrigIdentity().eval(v)[0].normalize()), v_res)
 
     def testTrigFunction(self):
         test_data = [
