--- conflicted
+++ resolved
@@ -193,10 +193,6 @@
     file_name = json.loads(request.get_data().decode("utf-8"))
     with open('library/' + file_name + '.json', 'r', encoding='utf-8') as f:
         f_data = json.load(f)
-        # for d in f_data['content']:
-        #     if 'hint_backward' in d and 'hint_rewrite' in d:
-        #         del d['hint_backward']
-        #         del d['hint_rewrite']
     thy = basic.loadImportedTheory(f_data)
     # j = open('library/' + file_name + '.json', 'w', encoding='utf-8')
     # json.dump(f_data, j, ensure_ascii=False, indent=4, sort_keys=True)
@@ -237,10 +233,7 @@
         f.close()
     return jsonify(json_data)
 
-<<<<<<< HEAD
-=======
-
->>>>>>> 6324eac0
+
 #match the thms for backward or rewrite;
 @app.route('/api/match_thm', methods=['POST'])
 def match_thm():
