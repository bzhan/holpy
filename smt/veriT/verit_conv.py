<<<<<<< HEAD
from logic.conv import Conv, rewr_conv, ConvException, arg1_conv, arg_conv, binop_conv, top_conv, abs_conv
=======
from logic.conv import Conv, rewr_conv, ConvException, \
    arg1_conv, arg_conv, binop_conv, top_conv, beta_conv, abs_conv, try_conv
>>>>>>> a608ab71
from data import integer, real
from kernel.term_ord import fast_compare
from kernel import term as hol_term
from kernel.proofterm import refl, ProofTerm
from logic import logic


def compare_atom(tm1, tm2):
    return fast_compare(tm1.arg, tm2.arg)

class int_norm_add_atom_conv(Conv):
    """Normalize the expression (c + a_1 * x_1 + ... + a_n * x_n) + atom
    an atom is either a number n or a linear term a * x
    """
    def get_proof_term(self, t):
        pt = refl(t)
        if t.arg.is_zero():
            return pt.on_rhs(rewr_conv("int_add_0_right"))
        elif t.arg1.is_zero():
            return pt.on_rhs(rewr_conv("int_add_0_left"))
        if not t.arg.is_number() and not t.arg.is_times():
            pt = pt.on_rhs(arg_conv(rewr_conv("int_mul_1_l", sym=True))) 
        if t.is_constant():
            return pt.on_rhs(integer.int_eval_conv())
        if t.arg1.is_times(): # a * x + atom
            if t.arg.is_number(): # a * x + c
                return pt.on_rhs(rewr_conv("int_add_comm"))
            elif t.arg.is_times(): # a * x + b * y
                cp = compare_atom(t.arg1, t.arg)
                if cp == 0: # a * x + b * x
                    pt1 = pt.on_rhs(
                        rewr_conv("int_mul_add_distr_r", sym=True),
                        arg1_conv(integer.int_eval_conv())
                    )
                    if pt1.rhs.arg1.is_zero():
                        return pt1.on_rhs(rewr_conv('int_mul_0_l'))
                    else:
                        return pt1
                elif cp > 0:
                    return pt.on_rhs(rewr_conv("int_add_comm"))
                else:
                    return pt
            else:
                raise ConvException
        elif t.arg1.is_plus():
            if t.arg.is_number():
                return pt.on_rhs(integer.swap_add_r(), arg1_conv(self), try_conv(rewr_conv('int_add_0_left')))
            elif t.arg.is_times():
                cp = compare_atom(t.arg1.arg, t.arg)
                if cp > 0:
                    return pt.on_rhs(integer.swap_add_r(), arg1_conv(self))
                elif cp == 0:
                    pt1 = pt.on_rhs(
                        rewr_conv("int_add_assoc", sym=True), 
                        arg_conv(rewr_conv("int_mul_add_distr_r", sym=True)),
                        arg_conv(arg1_conv(integer.int_eval_conv())))
                    if pt1.rhs.arg.arg1.is_zero():
                        return pt1.on_rhs(arg_conv(rewr_conv('int_mul_0_l')), rewr_conv('int_add_0_right'))
                    else:
                        return pt1
                else:
                    return pt
            else:
                raise ConvException
        else:
            return pt

class norm_add_lia_conv(Conv):
    def get_proof_term(self, t: hol_term.Term) -> ProofTerm:
        pt = refl(t)
        if t.is_constant():
            return pt.on_rhs(integer.int_eval_conv())
        elif t.arg1.is_zero():
            return pt.on_rhs(rewr_conv("int_add_0_left"))
        elif t.arg.is_zero():
            return pt.on_rhs(rewr_conv("int_add_0_right"))
        elif t.arg.is_plus():
            return pt.on_rhs(
                rewr_conv('int_add_assoc'),
                arg1_conv(self),
                int_norm_add_atom_conv()
            )
        else:
            return pt.on_rhs(int_norm_add_atom_conv())



class norm_lia_conv(Conv):
    def get_proof_term(self, t):
        pt = refl(t)
        if t.is_constant():
            return pt.on_rhs(integer.int_eval_conv())
        elif t.is_plus():
            return pt.on_rhs(binop_conv(self), norm_add_lia_conv())
        elif t.is_minus():
            return pt.on_rhs(binop_conv(self), 
                rewr_conv("add_opp_r", sym=True), arg_conv(neg_lia_conv()), self)
        elif t.is_times():
            if not t.arg1.is_number():
                return pt
            if t.arg.is_uminus(): # c * (-x)
                return pt.on_rhs(
                    rewr_conv('mul_opp_comm', sym=True),
                    arg1_conv(integer.int_eval_conv())
                )
            else:
                return pt
        elif t.is_uminus():
            return pt.on_rhs(rewr_conv('int_poly_neg1'))
        else:
            return pt.on_rhs(rewr_conv('int_mul_1_l', sym=True))

class neg_lia_conv(Conv):
    def get_proof_term(self, t: hol_term.Term) -> ProofTerm:
        pt = refl(t)
        if not t.is_uminus():
            return pt
        if t.arg.is_constant():
            return pt.on_rhs(integer.int_eval_conv())
        elif t.arg.is_times():
            return pt.on_rhs(rewr_conv("mul_opp_l", sym=True))
        elif t.arg.is_plus():
            return pt.on_rhs(rewr_conv('opp_add_distr'), binop_conv(self), norm_lia_conv())
        else:
            return pt.on_rhs(rewr_conv('int_poly_neg1'))        

class simp_lia_conv(Conv):
    """rewrite 0 + lia -> lia, rewrite 1 * x -> x"""
    def get_proof_term(self, t: hol_term.Term) -> ProofTerm:
        return refl(t).on_rhs(
            norm_lia_conv(),
            top_conv(rewr_conv('int_mul_1_l'))
        )
        

class const_prod_lia_conv(Conv):
    def get_proof_term(self, t):
        pt = refl(t)
        if t.is_constant():
            return pt.on_rhs(integer.int_eval_conv())
        if not t.is_times() or not t.arg1.is_number():
            return pt
        if t.arg1.is_zero():
            return pt.on_rhs(rewr_conv('int_mul_0_l'))
        elif t.arg.is_zero():
            return pt.on_rhs(rewr_conv('int_mul_0_r'))
        elif t.arg.is_plus():
            return pt.on_rhs(rewr_conv('int_mul_add_distr_l'), binop_conv(self))
        elif t.arg.is_times():
            return pt.on_rhs(rewr_conv('int_mult_assoc'), arg1_conv(integer.int_eval_conv()))
        else:
            return pt

class verit_norm_lia_greater_eq(Conv):
    def get_proof_term(self, t: hol_term.Term) -> ProofTerm:
        if t.is_greater() and t.arg.is_zero():
            return refl(t).on_rhs(rewr_conv('int_great_to_geq'))
        else:
            return refl(t)


class deMorgan_conj_conv(Conv):
    """Prove ~(t_1 /\ t_2 /\ ... /\ t_n) <--> ~t_1 \/ ~t_2 \/ ... \/ ~t_n.
    
    If rm is set, stop expanding conjunction when t_n becomes rm.
    
    """
    def __init__(self, rm=None):
        self.rm = rm  # rm is the right-most conjunction

    def get_proof_term(self, t: hol_term.Term) -> ProofTerm:
        if t.is_not() and t.arg.is_conj():
            if self.rm is not None and self.rm == t.arg:
                return refl(t)
            else:
                return refl(t).on_rhs(rewr_conv('de_morgan_thm1'), arg_conv(self))
        else:
            return refl(t)

class deMorgan_disj_conv(Conv):
    """Prove ~(t_1 \/ t_2 \/ ... \/ t_n) <--> ~t_1 /\ ~t_2 /\ ... /\ ~t_n.
    
    If rm is set, stop expanding disjunction when t_n becomes rm.

    """
    def __init__(self, rm=None):
        self.rm = rm  # rm is the right-most disjunction
    
    def get_proof_term(self, t: hol_term.Term) -> ProofTerm:
        if t.is_not() and t.arg.is_disj():
            if self.rm is not None and self.rm == t.arg:
                return refl(t)
            else:
                return refl(t).on_rhs(rewr_conv('de_morgan_thm2'), arg_conv(self))
        else:
            return refl(t)

class imp_false_conv(Conv):
    """Prove t_1 -> t_2 -> .. -> t_n --> false <--> ~t_1 | ~t_2 | ... | ~t_n"""
    def get_proof_term(self, t: hol_term.Term) -> ProofTerm:
        if t.is_implies():
            if t.arg == hol_term.false:
                return refl(t).on_rhs(rewr_conv('disj_conv_imp', sym=True), rewr_conv('disj_false_right'))
            else:
                return refl(t).on_rhs(rewr_conv('disj_conv_imp', sym=True), arg_conv(self))
        else:
            return refl(t)

class real_norm_add_atom_conv(Conv):
    """Normalize the expression (c + a_1 * x_1 + ... + a_n * x_n) + atom
    an atom is either a number n or a linear term a * x
    """
    def get_proof_term(self, t):
        pt = refl(t)
        if t.arg.is_zero():
            return pt.on_rhs(rewr_conv("real_add_rid"))
        elif t.arg1.is_zero():
            return pt.on_rhs(rewr_conv("real_add_lid"))
        if not t.arg.is_number() and not t.arg.is_times():
            pt = pt.on_rhs(arg_conv(rewr_conv("real_mul_lid", sym=True))) 
        if t.is_constant():
            return pt.on_rhs(real.real_eval_conv())
        if t.arg1.is_times(): # a * x + atom
            if t.arg.is_number(): # a * x + c
                return pt.on_rhs(rewr_conv("real_add_comm"))
            elif t.arg.is_times(): # a * x + b * y
                cp = compare_atom(t.arg1, t.arg)
                if cp == 0: # a * x + b * x
                    pt1 = pt.on_rhs(
                        rewr_conv("real_add_rdistrib", sym=True),
                        arg1_conv(real.real_eval_conv())
                    )
                    if pt1.rhs.arg1.is_zero():
                        return pt1.on_rhs(rewr_conv('real_mul_lzero'))
                    else:
                        return pt1
                elif cp > 0:
                    return pt.on_rhs(rewr_conv("real_add_comm"))
                else:
                    return pt
            else:
                raise ConvException
        elif t.arg1.is_plus():
            if t.arg.is_number():
                return pt.on_rhs(real.swap_add_r(), arg1_conv(self), try_conv(rewr_conv('real_add_lid')))
            elif t.arg.is_times():
                cp = compare_atom(t.arg1.arg, t.arg)
                if cp > 0:
                    return pt.on_rhs(real.swap_add_r(), arg1_conv(self))
                elif cp == 0:
                    pt1 = pt.on_rhs(
                        rewr_conv("real_add_assoc", sym=True), 
                        arg_conv(rewr_conv("real_add_rdistrib", sym=True)),
                        arg_conv(arg1_conv(real.real_eval_conv())))
                    if pt1.rhs.arg.arg1.is_zero():
                        return pt1.on_rhs(arg_conv(rewr_conv('real_mul_lzero')), rewr_conv('real_add_rid'))
                    else:
                        return pt1
                else:
                    return pt
            else:
                raise ConvException
        else:
            return pt

class norm_add_lra_conv(Conv):
    def get_proof_term(self, t: hol_term.Term) -> ProofTerm:
        pt = refl(t)
        if t.is_constant():
            return pt.on_rhs(real.real_eval_conv())
        elif t.arg1.is_zero():
            return pt.on_rhs(rewr_conv("real_add_lid"))
        elif t.arg.is_zero():
            return pt.on_rhs(rewr_conv("real_add_rid"))
        elif t.arg.is_plus():
            return pt.on_rhs(
                rewr_conv('real_add_assoc'),
                arg1_conv(self),
                real_norm_add_atom_conv()
            )
        else:
            return pt.on_rhs(real_norm_add_atom_conv())



class norm_lra_conv(Conv):
    def get_proof_term(self, t):
        pt = refl(t)
        if t.is_constant():
            return pt.on_rhs(real.real_eval_conv())
        elif t.is_plus():
            return pt.on_rhs(binop_conv(self), norm_add_lra_conv())
        elif t.is_minus():
            return pt.on_rhs(binop_conv(self), 
                rewr_conv("real_poly_neg2"), arg_conv(rewr_conv('real_poly_neg1', sym=True)), 
                arg_conv(neg_lra_conv()), self)
        elif t.is_times():
            if not t.arg1.is_constant():
                return pt
            if t.arg.is_uminus(): # c * (-x)
                return pt.on_rhs(
                    arg_conv(rewr_conv('real_poly_neg1')), # c * (-1 * x)
                    rewr_conv('real_mult_assoc'),
                    arg1_conv(real.real_eval_conv())
                )
            elif t.arg.is_plus():
                return pt.on_rhs(
                    const_prod_lra_conv(),
                    self
                )
            elif t.arg.is_minus():
                return pt.on_rhs(arg_conv(self), self)
            elif t.arg.is_times() and t.arg.arg1.is_constant():
                return pt.on_rhs(rewr_conv('real_mult_assoc'), arg1_conv(real.real_eval_conv()), self)
            else:
                return pt
        elif t.is_uminus():
            return pt.on_rhs(rewr_conv('real_poly_neg1'))
        else:
            return pt.on_rhs(rewr_conv('real_mul_lid', sym=True))

class neg_lra_conv(Conv):
    def get_proof_term(self, t: hol_term.Term) -> ProofTerm:
        pt = refl(t)
        if not t.is_uminus():
            return pt
        if t.arg.is_constant():
            return pt.on_rhs(real.real_eval_conv())
        elif t.arg.is_times():
            return pt.on_rhs(rewr_conv("real_mul_lneg", sym=True), arg1_conv(real.real_eval_conv()))
        elif t.arg.is_plus():
            return pt.on_rhs(rewr_conv('real_neg_add'), binop_conv(self), norm_lra_conv())
        else:
            return pt.on_rhs(rewr_conv('real_poly_neg1'))        

class simp_lra_conv(Conv):
    """rewrite 0 + lra -> lra, rewrite 1 * x -> x"""
    def get_proof_term(self, t: hol_term.Term) -> ProofTerm:
        return refl(t).on_rhs(
            norm_lra_conv(),
            top_conv(rewr_conv('real_mul_lid'))
        )
        

class const_prod_lra_conv(Conv):
    def get_proof_term(self, t):
        pt = refl(t)
        if t.is_constant():
            return pt.on_rhs(real.real_eval_conv())
        if not t.is_times() or not t.arg1.is_number():
            return pt
        if t.arg1.is_zero():
            return pt.on_rhs(rewr_conv('real_mul_lzero'))
        elif t.arg.is_zero():
            return pt.on_rhs(rewr_conv('real_mul_rzero'))
        elif t.arg.is_plus():
            return pt.on_rhs(rewr_conv('real_add_ldistrib'), binop_conv(self))
        elif t.arg.is_times():
            return pt.on_rhs(rewr_conv('real_mult_assoc'), arg1_conv(real.real_eval_conv()))
        else:
            return pt

<<<<<<< HEAD

class combine_clause(Conv):
    """Rewrite (s_1 \/ s_2 ... \/ s_m) \/ (t_1 \/ t_2 ... \/ t_n) <-->
               s_1 \/ s_2 ... \/ s_m \/ t_1 \/ t_2 ... \/ t_n.
               
    """
    def get_proof_term(self, t):
        if t.arg1.is_disj():
            return refl(t).on_rhs(rewr_conv('disj_assoc_eq', sym=True), arg_conv(self))
        else:
            return refl(t)

class combine_clause_cnf(Conv):
    """Rewrite s \/ (t_1 /\ t_2 ... /\ t_n) <-->
               (s \/ t_1) /\ (s \/ t_2) /\ ... /\ (s \/ t_n).
    Note s and each t_1, ... t_n are clauses, and clauses are combined
    on disjunction.
    
    """
    def get_proof_term(self, t):
        if t.arg.is_conj():
            return refl(t).on_rhs(
                rewr_conv('disj_conj_distribL1'),
                arg1_conv(combine_clause()),
                arg_conv(self))
        else:
            return refl(t).on_rhs(combine_clause())

class combine_disj_cnf(Conv):
    """Rewrite (s_1 /\ s_2 ... /\ s_m) \/ (t_1 /\ t_2 ... /\ t_n) <-->
               (s_1 \/ t_1) /\ (s_1 \/ t_2) /\ ... /\ (s_m \/ t_n).
    Note each s_i and t_j are clauses, and clauses are combined on disjunction.
    
    """
    def get_proof_term(self, t):
        if t.arg1.is_conj():
            return refl(t).on_rhs(
                rewr_conv('disj_conj_distrib2'),
                arg1_conv(combine_clause_cnf()),
                arg_conv(self))
        else:
            return refl(t).on_rhs(combine_clause_cnf())

class combine_conj_cnf(Conv):
    """Rewrite (s_1 /\ s_2 ... /\ s_m) /\ (t_1 /\ t_2 ... /\ t_n) <-->
               s_1 /\ s_2 ... /\ s_m /\ t_1 /\ t_2 ... /\ t_n.
    
    """
    def get_proof_term(self, t):
        if t.arg1.is_conj():
            return refl(t).on_rhs(rewr_conv('conj_assoc', sym=True), arg_conv(self))
        else:
            return refl(t)

class cnf_conv(Conv):
    """Rewriting to CNF form"""
    def get_proof_term(self, t: hol_term.Term) -> ProofTerm:
        pt = refl(t)
        if t.is_not():
            if t.arg.is_not():
                return pt.on_rhs(rewr_conv('double_neg'), self)
            elif t.arg.is_disj():
                return pt.on_rhs(deMorgan_disj_conv(), self)
            elif t.arg.is_conj():
                return pt.on_rhs(deMorgan_conj_conv(), self)
            elif t.arg.is_implies():
                return pt.on_rhs(rewr_conv('not_imp'))
            elif t.arg.is_equals() and t.arg.arg1.get_type() == hol_term.BoolType:
                raise NotImplementedError
            elif logic.is_if(t.arg) and t.arg.args[1].get_type() == hol_term.BoolType:
                raise NotImplementedError
            else:
                return pt
        elif t.is_disj():
            return pt.on_rhs(binop_conv(self), combine_disj_cnf())
        elif t.is_conj():
            return pt.on_rhs(binop_conv(self), combine_conj_cnf())
        elif t.is_implies():
            return pt.on_rhs(rewr_conv('disj_conv_imp', sym=True), self)
        elif t.is_equals() and t.arg1.get_type() == hol_term.BoolType:
            raise NotImplementedError
        elif logic.is_if(t) and t.args[1].get_type() == hol_term.BoolType:
            raise NotImplementedError
        elif t.is_forall():
            return pt.on_rhs(arg_conv(abs_conv(self)))
        else:
            return pt
=======
class exists_forall_conv(Conv):
    """Prove the equivalence between ?x1 x2 ... xn. P x1 x2 ... xn and
    ~!x1 x2 ... xn. ~P x1 x2 ... xn."""
    def get_proof_term(self, t):
        print("t", t)
        if not t.is_exists():
            return refl(t)
        
        pt1 = refl(t).on_rhs(rewr_conv('verit_connective_def4'))
        pt2 = pt1.on_rhs(arg_conv(arg_conv(abs_conv(arg_conv(try_conv(beta_conv()))))))
        if not t.arg.body.is_exists():
            return pt2
        pt3 = pt2.on_rhs(arg_conv(arg_conv(abs_conv(arg_conv(self)))))
        pt4 = pt3.on_rhs(arg_conv(arg_conv(abs_conv(rewr_conv('double_neg')))))
        return pt4
>>>>>>> a608ab71
<|MERGE_RESOLUTION|>--- conflicted
+++ resolved
@@ -1,9 +1,5 @@
-<<<<<<< HEAD
-from logic.conv import Conv, rewr_conv, ConvException, arg1_conv, arg_conv, binop_conv, top_conv, abs_conv
-=======
 from logic.conv import Conv, rewr_conv, ConvException, \
     arg1_conv, arg_conv, binop_conv, top_conv, beta_conv, abs_conv, try_conv
->>>>>>> a608ab71
 from data import integer, real
 from kernel.term_ord import fast_compare
 from kernel import term as hol_term
@@ -366,7 +362,6 @@
         else:
             return pt
 
-<<<<<<< HEAD
 
 class combine_clause(Conv):
     """Rewrite (s_1 \/ s_2 ... \/ s_m) \/ (t_1 \/ t_2 ... \/ t_n) <-->
@@ -454,7 +449,8 @@
             return pt.on_rhs(arg_conv(abs_conv(self)))
         else:
             return pt
-=======
+
+
 class exists_forall_conv(Conv):
     """Prove the equivalence between ?x1 x2 ... xn. P x1 x2 ... xn and
     ~!x1 x2 ... xn. ~P x1 x2 ... xn."""
@@ -469,5 +465,4 @@
             return pt2
         pt3 = pt2.on_rhs(arg_conv(arg_conv(abs_conv(arg_conv(self)))))
         pt4 = pt3.on_rhs(arg_conv(arg_conv(abs_conv(rewr_conv('double_neg')))))
-        return pt4
->>>>>>> a608ab71
+        return pt4