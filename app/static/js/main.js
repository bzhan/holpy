--- conflicted
+++ resolved
@@ -3,15 +3,11 @@
     var page_num = 0;
     var index = 0;
     var theorem = {};
-<<<<<<< HEAD
-    var data_dic;
     var cells = {};
     var result_list = [];
-=======
     var is_mousedown = false;
     var is_crlt_click = false;
     var click_count = 0;
->>>>>>> 8c341704
 
     $(function () {
         $('#theorem-select').ready(function () {
@@ -171,8 +167,6 @@
             }
         });
 
-<<<<<<< HEAD
-=======
         function remove_page(first) {
             if (first)
                 page_num = 0;
@@ -189,7 +183,6 @@
                     'title="Remove this page">×</button>');
             });
         }
->>>>>>> 8c341704
 
         $('#delete-cell').on('click', function () {
             $('.code-cell.selected').remove();
@@ -305,7 +298,6 @@
              ajax_res(data);
         })
 
-<<<<<<< HEAD
         function add_info() {
             var data = [];
             if ($('#constant, #type').val() !== '') {
@@ -400,38 +392,6 @@
                                     str = '</br>' + constrs[0]['name'] + '</br>' + constrs[1]['name']
                                     for (var i in constrs[1]['args']){
                                         str += ' (' + constrs[1]['args'][i] + ' :: '+ obj[i] + ')';
-=======
-                        $.ajax({
-                            url: "/api/json",
-                            type: "POST",
-                            data: data,
-                            success: function (result) {
-                                $('#left').empty();
-                                for (var d in result['data']) {
-                                    var name = result['data'][d]['name'];
-                                    var obj = result['data'][d]['prop'];
-                                    var ty = result['data'][d]['ty'];
-                                    var str = ''
-
-                                    if (ty === 'def.ax') {
-                                        $('#left').append($('<p><font color="#006000"><b>constant</b></font> ' + name + ' :: ' + obj + '</p>'))
-                                    }
-
-                                    if (ty === 'thm') {
-                                        $.each(obj, function (i, val) {
-                                            str = str + '<tt class="' + rp(val[1]) + '">' + val[0] + '</tt>';
-                                        })
-                                        $('#left').append($('<p><font color="#006000"><b>theorem</b></font> ' + name + ':&nbsp;<a href="#">proof</a></br>&nbsp;&nbsp;&nbsp;' + str + '</p>'));
-                                    }
-
-                                    if (ty === 'type.ind') {
-                                        var constrs = result['data'][d]['constrs'];
-                                        str = '</br>' + constrs[0]['name'] + '</br>' + constrs[1]['name']
-                                        for (var i in constrs[1]['args']) {
-                                            str += ' (' + constrs[1]['args'][i] + ' :: ' + obj[i] + ')';
-                                        }
-                                        $('#left').append($('<p><font color="#006000"><b>datatype</b></font> ' + constrs[0]['type'] + ' =' + str + '</p>'));
->>>>>>> 8c341704
                                     }
                                 $('#left_json').append($('<p><font color="#006000"><b>datatype</b></font> ' + constrs[0]['type'] + ' =' + str + '</p>'));
                                 }
@@ -451,20 +411,7 @@
                         }
                     });
 
-<<<<<<< HEAD
         }
-=======
-                                    if (ty === 'def.ind') {
-                                        $('#left').append($('<p id="fun' + j + '"><font color="#006000"><b>fun</b></font> ' + name + ' :: ' + result['data'][d]['type']
-                                            + ' where' + '</p>'))
-                                        for (var j in obj) {
-                                            str = ''
-                                            $.each(obj[j], function (i, val) {
-                                                str = str + '<tt class="' + rp(val[1]) + '">' + val[0] + '</tt>';
-                                            })
-                                            $('#left p').last().append($('<p>' + str + '</p>'));
-                                        }
->>>>>>> 8c341704
 
         $('#json-button').on('click', function() {
             name = prompt('please enter the file name');
@@ -532,14 +479,8 @@
                     });
                 }
 
-<<<<<<< HEAD
             });
         })
-=======
-        $('#left').on('click', 'a', function () {
-            $('#add-cell').click();
-        });
->>>>>>> 8c341704
 
         document.getElementById("run-button").addEventListener('click', send_input);
     });
@@ -630,11 +571,6 @@
             set_theorem_select(cm);
         });
 
-<<<<<<< HEAD
-        editor.on("cursorActivity", function (doc) {
-            set_read_only(doc);
-        })
-=======
         editor.on("cursorActivity", function (cm) {
                 if (is_mousedown) {
                     mark_text(cm);
@@ -671,7 +607,6 @@
                 }, 300)
             }
         });
->>>>>>> 8c341704
     }
 
     function set_theorem_select(doc) {
