(function ($) {
    var instructions = [];
    var page_num = 0;
    var index = 0;
    var theory_name = "";  // Name of the current theory file
    var theory_imports = [];  // List of imports of the current theory file
    var result_list = [];  // Content of the current theory file
    var theory_desc = "";  // Description of the theory
    var is_mousedown = false;
    var is_ctrl_click = false;
    var click_count = 0;
    var proof_id = 0;
    var origin_result = [];
    var edit_mode = false;
<<<<<<< HEAD
    var result_list_dict = {};
=======
    var add_mode = false;
>>>>>>> e1fe1173

    $(document).ready(function () {
        document.getElementById('left').style.height = (window.innerHeight - 40) + 'px';
    });

    $(function () {
//      click add_cell to add a tab page;
        $('#add-cell').on('click', function () {
            page_num++;
            // Add CodeMirror textarea;
            var id = 'code' + page_num + '-pan';
            $('#codeTab').append(
                $('<li class="nav-item" name="code' + page_num + '"><a class="nav-link" ' +
                    'data-toggle="tab"' +
                    'href="#code' + page_num + '-pan" name="'+ page_num +'">' +
                    '<span> ' +
                    '</span><button id="close_tab" type="button" ' +
                    'title="Remove this page" name="proof-tab">×</button>' +
                    '</a></li>'));
            let class_name = 'tab-pane fade active newCodeMirror code-cell';
            if (page_num === 1)
                class_name = 'tab-pane fade in active code-cell';
            $('#codeTabContent').append(
                $('<div class="' + class_name + '" id="code' + page_num + '-pan">' +
                    '<label for="code' + page_num + '"></label> ' +
                    '<textarea id="code' + page_num + '"></textarea>' +
                    '</div>'));
            $('div.rbottom').append(
                '<div id="prf'+ page_num +'" name="addition"><button id="' + proof_id + '" class="el-button el-button--default el-button--mini save" style="margin-top:5px;width:100px;margin-left:25px;" name="save"'+ theory_name +'><b>SAVE</b></button>' +
                    '<button id="' + proof_id + '" class="el-button el-button--default el-button--mini reset" style="margin-top:5px;width:100px;" name="reset'+ theory_name +'"><b>RESET</b></button></div>');
            init_editor("code" + page_num);
            // Add location for displaying results;
            $('div#prf' + page_num).append(
                $('<div class="output-wrapper"><div class="output"><div class="output-area">' +
                    '<pre> 666</pre></div><div class="match-thm"">' +
                    '<div class="abs-thm"></div>' +
                    '<div class="rewrite-thm"></div>' +
                    '<div class="clear"></div>' +
                    '</div></div>'));
            $('div#prf' + page_num).append(
                $('<div class="output-wrapper"><div class="output"><div class="output-area">' +
                    '<a href="#" id="link-backward" style="float:left;"><</a>' +
                    '<pre id="instruction-number", style="float:left;"> </pre>' +
                    '<a href="#" id="link-forward" style="float:left;">></a>' +
                    '<pre id="instruction" style="float:left;"> </pre></div></div>'));

            $('#codeTab a[href="#code' + page_num + '-pan"]').tab('show');
            $('div#prf'+page_num).addClass('selected').siblings().removeClass('selected');
            $('div#prf'+page_num).show().siblings().hide();
            $('.newCodeMirror').each(function () {
                $(this).removeClass('active');
            });
        });


        $('#right').on('click', '.backward-step', function () {
            apply_backward_step(get_selected_editor(), is_others = true);
        });

        $('#right').on('click', ' .abs-thm .thm-content pre', function () {
            apply_backward_step(get_selected_editor(), is_others = false, select_thm = $(this).index());
        });

        $('#right').on('click', '.rewrite-goal', function () {
            rewrite_goal(get_selected_editor(), is_others = true);
        });

        $('#right').on('click', ' .rewrite-thm .thm-content pre', function () {
            rewrite_goal(get_selected_editor(), is_others = false, select_thm = $(this).index());
        });

        $('#right').on('click', '#link-backward', function () {
            if (index > 0) {
                index--;
                var instr_output = get_selected_instruction();
                instr_output.innerHTML = instructions[index];
                var instr_no_output = get_selected_instruction_number();
                instr_no_output.innerHTML = (index + 1) + '/' + instructions.length;
            }
        });

        $('#right').on('click', '#link-forward', function () {
            if (index < instructions.length - 1) {
                index++;
                var instr_output = get_selected_instruction();
                instr_output.innerHTML = instructions[index];
                var instr_no_output = get_selected_instruction_number();
                instr_no_output.innerHTML = (index + 1) + '/' + instructions.length;
            }
        });

        // Save a single proof to the webpage (not to the json file);
        $('div.rbottom').on('click', 'button.save', function () {
            editor_id_list = [];
            var file_name = $(this).attr('name').slice(4,);
            var editor_id = get_selected_id();
            var id = Number($(this).attr('id')) - 1;
            var proof = cells[editor_id]['proof'];
            var output_proof = [];
            $.each(proof, function (i) {
                output_proof.push({});
                $.extend(output_proof[i], proof[i]);  // perform copy
                output_proof[i]['th'] = output_proof[i]['th_raw'];
                output_proof[i]['th_raw'] = undefined;
                output_proof[i]['args'] = output_proof[i]['args_raw'];
                output_proof[i]['args_raw'] = undefined;
            })
            result_list[id]['proof'] = output_proof;
            result_list[id]['num_gaps'] = cells[editor_id]['num_gaps'];
            result_list_dict[file_name] = result_list;
            display_result_list();
        });

        function result_to_output(data) {
            if (data.ty === 'def.ax') {
                data.type_hl = undefined;
            } else if (data.ty === 'thm') {
                data.prop_hl = undefined;
            } else if (data.ty === 'type.ind') {
                data.argsT = undefined;
            } else if (data.ty === 'def.ind') {
                data.type_hl = undefined;
                for (var i in data.rules) {
                    data.rules[i].prop_hl = undefined;
                }
            }
        }

//      save all of the edited_tab_data to the json-file;
        function save_editor_data() {
            var copy_res = $.extend(true, [], result_list);
            display_result_list();
            $.each(copy_res, function (i, v) {
                if (v.ty === 'def.ax') {
                    delete v.type_hl;
                } else if (v.ty === 'thm') {
                    delete v.prop_hl;
                } else if (v.ty === 'type.ind') {
                    delete v.argsT;
                } else if (v.ty === 'def.ind') {
                    delete v.type_hl;
                    for (var i in v.rules) {
                        delete v.rules[i].prop_hl;
                    }
                }
            })
            $.ajax({
                url: '/api/editor_file',
                type: 'PUT',
                data: JSON.stringify({
                    'name': name,
                    'data': copy_res
                }),
                success: function () {
                    alert('save success!');
                }
            })
        }

        // Save all changed proof on the webpage to the json-file;
        function save_json_file() {
            var output_list = [];
            for (var d in result_list) {
                output_list[d] = {};
                $.extend(output_list[d], result_list[d])  // perform copy
                result_to_output(output_list[d]);
            }
            var data = {
                'name': name,
                'data': {
                    'name': theory_name,
                    'imports': theory_imports,
                    'description': theory_desc,
                    'content': output_list
                }
            }
            $.ajax({
                url: "/api/save_file",
                type: "POST",
                data: JSON.stringify(data),
                success: function () {
                    alert('save success');
                }
            });
        }



        //click reset button to reset the thm to the origin status;
        $('div.rbottom').on('click', 'button.reset', function () {
            var id = Number($(this).attr('id')) - 1;
            var file_name = $(this).attr('name').slice(5,);
            if (file_name) {
                theorem_proof(result_list_dict[file_name][id], file_name);
            }
        })

//      click the tab to show;
        $('#codeTab').on("click", "a", function (e) {
            e.preventDefault();
            var tab_pm = $(this).attr('name');
            $(this).tab('show');
            $('div#prf'+ tab_pm).addClass('selected').siblings().removeClass('selected');
            $('div#prf'+ tab_pm).show().siblings().hide();
        });

        $('#codeTab').on('shown.bs.tab', 'a', function (event) {
            if (document.querySelector('.code-cell.active textarea + .CodeMirror')) {
                var editor = document.querySelector('.code-cell.active textarea + .CodeMirror').CodeMirror;
                var rtop = document.querySelector('.rtop');
                editor.focus();
                editor.setCursor(editor.lineCount(), Number.MAX_SAFE_INTEGER);
                editor.setSize("auto", rtop.clientHeight - 40);
                editor.refresh();
            }
        });

//      click x on the tab to close and delete the related tab page;
        $('#codeTab').on('click', 'li button', function () {
            var tabId = $(this).parents('li').children('a').attr('href');
            if ($(this).attr('name')==='code'+tab_pm)
                var id = get_selected_id();
                delete cells[id];
            var tab_pm = $(this).parents('li').attr('name').slice(4,);
            $('div#prf'+ tab_pm).remove();
            $(this).parents('li').remove('li');
            $(tabId).remove();
            $('#codeTab a:first').tab('show');
            $('div.rbottom div:eq(0)').addClass('selected').siblings().removeClass('selected');
            $('div.rbottom div:eq(0)').show().siblings().hide();
        });

        $('#delete-cell').on('click', function () {
            $('.code-cell.selected').remove();
        });

        $('#introduction').on("click", function () {
            introduction(get_selected_editor());
        });

        $('#add-line-after').on("click", function () {
            add_line_after(get_selected_editor());
        });

        $('#apply-backward-step').on("click", function () {
            apply_backward_step(get_selected_editor());
        });

        $('#apply-induction').on("click", function () {
            apply_induction(get_selected_editor());
        });

        $('#rewrite-goal').on("click", function () {
            rewrite_goal(get_selected_editor());
        });

        //click proof then send it to the init; including the save-json-file;
        $('#left_json').on('click', 'a[name="proof"]', function () {
            proof_id = $(this).attr('id');
            eidt_mode = false;
            var thm_name = $(this).parent().find('span#thm_name').text();
            if (result_list[proof_id - 1]['proof']) {
                $('#add-cell').click();
                setTimeout(function () {
                    $('#codeTab li[name="' + get_selected_id() + '"] span').text(thm_name);
                    init_saved_proof(result_list[proof_id - 1]);
                }, 200);
            } else {
                $('#add-cell').click();
                setTimeout(function () {
                    $('#codeTab li[name="' + get_selected_id() + '"] span').text(thm_name);
                    theorem_proof(result_list[proof_id - 1], theory_name);
                }, 200);
            }
        });

//      click edit then create a tab page for the editing;
        $('#left_json').on('click', 'a[name="edit"]', function () {
            page_num++;
            edit_mode = true;
            var a_id = $(this).attr('id').trim();
<<<<<<< HEAD
            var number = Number(a_id.slice(5,)) - 1;
            for (var key in result_list[number]['vars']) {
                vars_str += key + ':' + result_list[number]['vars'][key] + ' ';
            };
=======
            var number = Number(a_id.slice(5,))-1;

>>>>>>> e1fe1173
            var data_name = $(this).parents('p').find('span[name="name"]').text().trim();
            var data_type = $(this).parents('p').find('span:eq(0)').attr('name').trim();
            var data_content = $(this).parents('p').find('span[name="content"]').text().trim();
            init_edit_area(page_num, a_id, data_name, data_name, data_type, data_content);
            });

//      click delete then delete the content from webpage;
        $('#left_json').on('click', 'a[name="del"]', function(){
            var a_id = $(this).attr('id').trim();
            var number = Number(a_id.slice(5,))-1;
             result_list.splice(number, 1);
             display_result_list();

        });

        function init_edit_area(page_num, a_id = '', data_label= '', data_name, data_type, data_content='', border='1px;solid #ffffff') {
            var vars_str = '';
            if (a_id) {
                var number = Number(a_id.slice(5,))-1;
                for(var key in result_list[number]['vars']) {
                    vars_str += key + ':' + result_list[number]['vars'][key] +' ';
                };
            }
            else {
                var number = '';
            }
            $('#codeTab').append(
                $('<li class="nav-item" name="code' + page_num + '"><a class="nav-link" ' +
                    'data-toggle="tab"' +
<<<<<<< HEAD
                    'href="#code' + page_num + '-pan" name="'+ page_num +'">' +
                    '<span id="' + page_num + '">' + data_name +
=======
                    'href="#code' + page_num + '-pan">' +
                    '<span id="'+ page_num +'">' + data_label +
>>>>>>> e1fe1173
                    '</span><button id="close_tab" type="button" ' +
                    'title="Remove this page" name="edit">×</button>' +
                    '</a></li>'));
            var class_name = 'tab-pane fade in active code-cell edit-data';
            if (data_type === 'constant') {
                $('#codeTabContent').append(
<<<<<<< HEAD
                    $('<div style="margin-left:35px;margin-top:20px;" name="' + a_id + '" class="' + class_name + '" id="code' + page_num + '-pan">' +
                        '<label name="' + page_num + '" for="code' + page_num + '"></label> ' +
                        '<font color="#006000"><b>constant</b></font>:&nbsp;<input spellcheck="false" id="data-name' + page_num + '" style="background:transparent;border:1px;solid #ffffff;width:10%;" value="' + data_name + '">' +
                        '&nbsp;&nbsp;&nbsp;::&nbsp;&nbsp;&nbsp;<input spellcheck="false" id="data-content' + page_num + '" style="width:50%;background:transparent;border:1px;solid #ffffff;" value="' + data_content + '">' +
                        '</div>'
                        ));
=======
                    $('<div style="margin-left:5px;margin-top:20px;" name="'+ a_id +'" class="' + class_name + '" id="code' + page_num + '-pan">' +
                        '<label name="'+ page_num +'" for="code' + page_num + '"></label> ' +
                        '<font color="#006000"><b>constant</b></font>:&nbsp;<input spellcheck="false" id="data-name'+ page_num +'" style="background:transparent;'+ border +'width:10%;" value="' + data_name + '">' +
                        '&nbsp;&nbsp;&nbsp;::&nbsp;&nbsp;&nbsp;<input spellcheck="false" id="data-content'+ page_num +'" style="width:50%;background:transparent;'+border+'" value="' + data_content + '">' +
                        '<br><button id="save-edit" name="'+  data_type + '" class="el-button el-button--default el-button--mini" style="margin-top:10px;width:20%;"><b>SAVE</b></button></div>'));
>>>>>>> e1fe1173
                $('#codeTab a[href="#code' + page_num + '-pan"]').tab('show');
            }
            if (data_type === 'theorem') {
                $('#codeTabContent').append(
<<<<<<< HEAD
                    $('<div style="margin-left:35px;margin-top:20px;" name="' + a_id + '" class="' + class_name + '" id="code' + page_num + '-pan">' +
                        '<label name="' + page_num + '" for="code' + page_num + '"></label> ' +
                        '<font color="#006000"><b>theorem</b></font>:&nbsp;<input spellcheck="false" id="data-name' + page_num + '" style="margin-top:0px;width:20%;background:transparent;border:1px;solid #ffffff;" value="' + data_name + '">' +
                        '<br><br>vars:&nbsp;&nbsp;&nbsp;&nbsp;<input spellcheck="false" id="data-vars' + page_num + '" style="width:30%;background:transparent;border:1px;solid #ffffff;" value="' + vars_str + '">' +
                        '<br><br>term:&nbsp;&nbsp;&nbsp;<input spellcheck="false" id="data-content' + page_num + '" style="width:30%;background:transparent;border:1px;solid #ffffff;" value="' + data_content + '">' +
                        '<br><br><input name="hint_backward" type="checkbox" style="margin-left:0px;"><b>&nbsp;backward</b><input name="hint_rewrite" style="margin-left:20px;" type="checkbox"><b>&nbsp;rewrite</b></div>'
                        ));
=======
                    $('<div style="margin-left:5px;margin-top:20px;" name="'+ a_id +'" class="' + class_name + '" id="code' + page_num + '-pan">' +
                        '<label name="'+ page_num +'" for="code' + page_num + '"></label> ' +
                        '<font color="#006000"><b>theorem</b></font>:&nbsp;<input spellcheck="false" id="data-name'+ page_num +'" style="margin-top:0px;width:20%;background:transparent;'+ border +'" value="' + data_name + '">' +
                        '<br><br>vars:&nbsp;&nbsp;&nbsp;&nbsp;<input spellcheck="false" id="data-vars'+ page_num +'" style="width:30%;background:transparent;'+border+'" value="'+ vars_str +'">' +
                        '<br><br>term:&nbsp;&nbsp;&nbsp;<input spellcheck="false" id="data-content'+ page_num +'" style="width:30%;background:transparent;'+border+'" value="'+ data_content +'">'+
                        '<br><button id="save-edit" name="'+  data_type +'" class="el-button el-button--default el-button--mini" style="margin-left:44px;margin-top:5px;width:20%;"><b>SAVE</b></button></div>'));
>>>>>>> e1fe1173
                $('#codeTab a[href="#code' + page_num + '-pan"]').tab('show');
            }
            if (data_type === 'datatype') {
                var data_content_list = data_content.split(/\s\s/);
                var data_new_content = data_content_list.join('\n');
                $('#codeTab').find('span#' + page_num).text(data_name.split(/\s/)[1]);
                $('#codeTabContent').append(
<<<<<<< HEAD
                    $('<div style="margin-left:35px;margin-top:20px;" name="' + a_id + '" class="' + class_name + '" id="code' + page_num + '-pan">' +
                        '<label name="' + page_num + '" for="code' + page_num + '"><font color="#006000"><b>datatype</b></font>:</label> ' +
                        '<br><input spellcheck="false" id="data-name' + page_num + '" style="width:10%;background:transparent;border:1px;solid #ffffff;" value="' + data_name + '">' + '&nbsp;&nbsp;=&nbsp;&nbsp;' +
                        '<br><textarea spellcheck="false" id="data-content' + page_num + '" style="height:60px;width:30%;background:transparent;border:1px;solid #ffffff;">' + data_new_content + '</textarea>' +
                            '<br><button id="save-edit" name="' + data_type + '" class="el-button el-button--default el-button--mini" style="margin-top:5px;width:20%;"><b>SAVE</b></button></div>'
                        ));
=======
                    $('<div style="margin-left:5px;margin-top:20px;" name="'+ a_id +'" class="' + class_name + '" id="code' + page_num + '-pan">' +
                        '<label name="'+ page_num +'" for="code' + page_num + '"><font color="#006000"><b>datatype</b></font>:</label> ' +
                        '<br><input spellcheck="false" id="data-name'+ page_num +'" style="width:10%;background:transparent;'+border+'" value="' + data_name + '">' + '&nbsp;&nbsp;=&nbsp;&nbsp;'+
                        '<br><textarea spellcheck="false" id="data-content'+ page_num +'" style="height:60px;width:30%;background:transparent;'+border+'">'+ data_new_content +'</textarea>' +
                        '<br><button id="save-edit" name="'+  data_type +'" class="el-button el-button--default el-button--mini" style="margin-top:5px;width:20%;"><b>SAVE</b></button></div>'));
>>>>>>> e1fe1173
                $('#codeTab a[href="#code' + page_num + '-pan"]').tab('show');
            }
            if (data_type === 'fun') {
                var data_content_list = data_content.split(/\s\s/);
                var data_new_content = '';
                for (var i in data_content_list) {
                    data_new_content += i + ': ' + data_content_list[i] + '\n';
                };
<<<<<<< HEAD
                $('#codeTab').find('span#' + page_num).text(data_name.split(' :: ')[0]);
                $('#codeTabContent').append(
                    $('<div style="margin-left:35px;margin-top:20px;" name="' + a_id + '" class="' + class_name + '" id="code' + page_num + '-pan">' +
                        '<label name="' + page_num + '" for="code' + page_num + '"><font color="#006000"><b>fun</b></font>:</label> ' +
                        '<input spellcheck="false" id="data-name' + page_num + '" style="width:30%;background:transparent;border:1px;solid #ffffff;" value="' + data_name + '">' +
                        '<br><textarea spellcheck="false" id="data-content' + page_num + '" style="margin-top:5px;height:110px;width:40%;background:transparent;border:0px solid #ffffff;" name="content">' + data_new_content + '</textarea>' +
                        '&nbsp;&nbsp;for:&nbsp;&nbsp;<textarea spellcheck="false" id="data-vars' + page_num + '" style="margin-top:5px;height:110px;width:40%;background:transparent;border:0px solid #ffffff;" placeholder="vars"></textarea>' +
                        '<br><button id="save-edit" name="' + data_type + '" class="el-button el-button--default el-button--mini" style="margin-top:5px;width:20%;"><b>SAVE</b></button></div>'
                        ));
                $('#codeTab a[href="#code' + page_num + '-pan"]').tab('show');
                display_lines_number(data_content_list, page_num, number);
            }
            if ('hint_backward' in result_list[number] && result_list[number]['hint_backward'] === 'true')
                $('input[name="hint_backward"]').click();
            if ('hint_rewrite' in result_list[number] && result_list[number]['hint_rewrite'] === 'true')
                $('input[name="hint_rewrite"]').click();
            $('div.rbottom').append('<div id="prf'+ page_num +'"><button id="save-edit" name="' + data_type + '" class="el-button el-button--default el-button--mini" style="margin-top:5px;width:20%;"><b>SAVE</b></button></div>')
            $('div#prf'+ page_num).append(
                '<div class="output-wrapper" style="margi-top:1px;" id="error' + page_num + '">' +
                    '<pre></pre></div>');
            $('div#prf'+ page_num).addClass('selected').siblings().removeClass('selected');
            $('div#prf'+ page_num).show().siblings().hide();
        })
=======
                if (data_name){
                    $('#codeTab').find('span#'+ page_num).text(data_name.split(' :: ')[0]);
                }
                $('#codeTabContent').append(
                    $('<div style="margin-left:5px;margin-top:20px;" name="'+ a_id +'" class="' + class_name + '" id="code' + page_num + '-pan">' +
                        '<label name="'+ page_num +'" for="code' + page_num + '"><font color="#006000"><b>fun</b></font>:</label> ' +
                        '<input spellcheck="false" id="data-name'+ page_num +'" style="width:30%;background:transparent;'+border+'" value="'+ data_name +'">' +
                        '<br><textarea spellcheck="false" id="data-content'+ page_num +'" style="margin-top:5px;height:150px;width:40%;background:transparent;'+border+'" name="content">' + data_new_content + '</textarea>' +
                        '&nbsp;&nbsp;for:&nbsp;&nbsp;<textarea onpropertychange="if(this.scrollHeight>80) this.style.posHeight=this.scrollHeight+5" spellcheck="false" id="data-vars'+ page_num +'" style="margin-top:5px;height:150px;width:40%;background:transparent;'+border+'" placeholder="vars"></textarea>' +
                        '<br><button id="save-edit" name="'+  data_type +'" class="el-button el-button--default el-button--mini" style="margin-top:5px;width:20%;"><b>SAVE</b></button></div>'));
                $('#codeTab a[href="#code' + page_num + '-pan"]').tab('show');
                display_lines_number(data_content_list, page_num, number);
            }
              $('#codeTabContent div#code'+page_num+'-pan button').after(
                $('<div class="output-wrapper" style="margi-top:1px;" id="error'+ page_num +'">' +
                    '<pre></pre></div>'));
        }
>>>>>>> e1fe1173

//      display vars_content in the textarea;
        function display_lines_number(content_list, page_num, number) {
            var data_vars_list = [];
            var data_vars_str = '';
<<<<<<< HEAD
            $.each(result_list[number]['rules'], function (i, v) {
                var vars_str = '';
                for (let key in v.vars) {
                    vars_str += key + ':' + v.vars[key] + '   ';
                }
//                vars_str += '\n';
                data_vars_list.push(vars_str);
            });
            $.each(data_vars_list, function (i, v) {
                data_vars_str += i + ': ' + v + '\n';
            })
            $('textarea#data-vars' + page_num).val(data_vars_str);
=======
            if (number) {
                $.each(result_list[number]['rules'], function(i, v) {
                    var vars_str = '';
                    for (let key in v.vars) {
                        vars_str += key+ ':'+ v.vars[key]+ '   ';
                    }
                    data_vars_list.push(vars_str);
                    });
                $.each(data_vars_list, function(i, v) {
                    data_vars_str += i+ ': '+ v + '\n';
                })
            }
            else {
                data_vars_str += '1: '+ '\n';
            }
            $('textarea#data-vars'+ page_num).val(data_vars_str);
>>>>>>> e1fe1173
        }

//      click save button on edit tab to save content to the left-json for updating;
        $('div.rbottom').on('click', 'button#save-edit', function () {
            var tab_pm = $(this).parent().attr('id').slice(3,);
            var a_id = $('div#code' + tab_pm + '-pan').attr('name').trim();
            var error_id = $(this).next().attr('id').trim();
            var id = tab_pm;
            var ty = $(this).attr('name').trim();
            var ajax_data = make_data(ty, id);
            var number = Number(a_id.slice(5,)) - 1;
            var prev_list = result_list.slice(0, number);
            if ($('input[name="hint_backward"]').prop('checked') === true)
                result_list[number]['hint_backward'] = 'true';
            else if ('hint_backward' in result_list[number])
                delete result_list[number]['hint_backward'];
            if ($('input[name="hint_rewrite"]').prop('checked') === true)
                result_list[number]['hint_rewrite'] = 'true';
            else if ('hint_rewrite' in result_list[number])
                delete result_list[number]['hint_rewrite']
            ajax_data['file-name'] = name;
            ajax_data['prev-list'] = prev_list;
            $.ajax({
                url: '/api/save_modify',
                type: 'POST',
                data: JSON.stringify(ajax_data),
                success: function (res) {
                    var result_data = res['data'];
                    var data_name = result_data['name'];
<<<<<<< HEAD
                    var error = res['error'];
=======
                    var error = res['error'], flag = true;
>>>>>>> e1fe1173
                    delete result_data['file-name'];
                    delete result_data['prev-list'];
                    if (error && error !== {}) {
                        var error_info = error['detail-content'];
                        $('div#' + error_id).find('pre').text(error_info);
                    }
                    $.each(result_list, function (j, k) {
                        if (k['name'] === data_name) {
                            for (var key in result_data) {
<<<<<<< HEAD
                                if (key in result_list[j])
                                    result_list[j][key] = result_data[key];
                            }
                        }
                    });
                    result_list_dict[name] = result_list;
=======
                                result_list[j][key] = result_data[key];
                                flag = false;
                            }
                        }
                    });
                    if (flag === true) {
                        result_list.push(result_data);
                    }
>>>>>>> e1fe1173
                    display_result_list();
                }
            });
        })


//      make a strict-type data from editing;id=page_num
        function make_data(ty, id) {
<<<<<<< HEAD
            var data_name = $('input#data-name' + id).val().trim();
            var data_content = $('#data-content' + id).val().trim();
=======
            var data_name = $('#data-name'+id).val().trim();
            var data_content = $('#data-content'+id).val().trim();
>>>>>>> e1fe1173
            var ajax_data = {};
            if (ty === 'constant') {
                ajax_data['ty'] = 'def.ax';
                ajax_data['name'] = data_name;
                ajax_data['type'] = data_content;
            }
            if (ty === 'theorem') {
                var vars_str_list = $('input#data-vars' + id).val().split(' ');
                var vars_str = {};
                ajax_data['ty'] = 'thm';
                ajax_data['name'] = data_name;
                ajax_data['prop'] = data_content;
                $.each(vars_str_list, function (i, v) {
                    let v_list = v.split(':');
                    vars_str[v_list[0]] = v_list[1];
                });
                ajax_data['vars'] = vars_str;
            }
            if (ty === 'datatype') {
                var temp_list = [], temp_constrs = [];
                var temp_content_list = data_content.split(/\n/);
                if (data_name.split(/\s/).length > 1) {
                    temp_list.push(data_name.split(/\s/)[0].slice(1,));
                    ajax_data['name'] = data_name.split(/\s/)[1];
                } else {
                    ajax_data['name'] = data_name;
                }
                $.each(temp_content_list, function (i, v) {
                    var temp_con_list = v.split(') (');
                    var temp_con_dict = {};
                    var arg_name = '', args = [], type = '';
                    if (temp_con_list[0].indexOf('(') > 0) {
                        arg_name = temp_con_list[0].slice(0, temp_con_list[0].indexOf('(') - 1);
                        if (temp_con_list.length > 1) {
                            temp_con_list[0] = temp_con_list[0].slice(temp_con_list[0].indexOf('(') + 1,)
                            temp_con_list[temp_con_list.length - 1] = temp_con_list[temp_con_list.length - 1].slice(0, -1);
                            $.each(temp_con_list, function (i, v) {
                                args.push(v.split(' :: ')[0]);
                                type += v.split(' :: ')[1] + '⇒';
                                if (v.split(' :: ')[1].indexOf('⇒') >= 0) {
                                    type += '(' + v.split(' :: ')[1] + ')' + '⇒'
                                }
                            })
                            type = type + data_name;
                        } else {
                            let vars_ = temp_con_list[0].slice(temp_con_list[0].indexOf('(') + 1, -1).split(' :: ')[0];
                            type = temp_con_list[0].slice(temp_con_list[0].indexOf('(') + 1, -1).split(' :: ')[1]
                            args.push(vars_);
                            type = type + '=>' + data_name;
                        }
                    } else {
                        arg_name = temp_con_list[0];
                        type = ajax_data['name'];
                    }
                    temp_con_dict['type'] = type;
                    temp_con_dict['args'] = args;
                    temp_con_dict['name'] = arg_name;
                    temp_constrs.push(temp_con_dict);
                })
                ajax_data['ty'] = 'type.ind';
                ajax_data['args'] = temp_list;
                ajax_data['constrs'] = temp_constrs;
            }
            if (ty === 'fun') {
                var rules_list = [];
                var props_list = data_content.split(/\n/);
                var vars_list = $('textarea#data-vars' + id).val().trim().split(/\n/);
                $.each(props_list, function (i, v) {
                    props_list[i] = v.slice(3,);
                    vars_list[i] = vars_list[i].slice(3,);
                })
                $.each(props_list, function (i, v) {
                    var temp_dict = {}, temp_vars = {};
                    if (v && vars_list[i]) {
                        temp_dict['prop'] = v;
                        $.each(vars_list[i].split(/\s\s/), function (j, k) {
                            temp_vars[k.split(':')[0]] = k.split(':')[1];
                        })
                    } else if (!v) {
                        return true;
                    }
                    temp_dict['vars'] = temp_vars;
                    rules_list.push(temp_dict);
                })
                ajax_data['rules'] = rules_list;
                ajax_data['ty'] = 'def.ind';
                ajax_data['name'] = data_name.split(' :: ')[0];
                ajax_data['type'] = data_name.split(' :: ')[1];
            }

            return ajax_data;
        }

//
        $('#file-path').on('click', '#root-a', function () {
            $('#left_json').empty();
            if ($('#file-path a:last').text() !== 'root/') {
                $('#file-path a:last').remove();
            }
        });

        $('a#save-file').click(function () {
            if (edit_mode) {
                save_editor_data();
            } else {
                save_json_file();
            }
        });

<<<<<<< HEAD
//      click the file name to display json file;
=======
//      click to display json file
>>>>>>> e1fe1173
        $('#root-file').on('click', 'a', function () {
            num = 0;
            $('#left_json').empty();
            name = $(this).text();
            name = $.trim(name);
            if ($('#file-path').html() === '') {
                $('#file-path').append($('<a href="#" id="root-a"><font color="red"><b>root/</b></font></a><a href="#"><font color="red"><b>' + name + '</b></font></a>'));
            } else if ($('#file-path a:last').text() === 'root/') {
                $('#root-a').after($('<a href="#"><font color="red"><b>' + name + '</b></font></a>'));
            } else if ($('#file-path a:last').text() !== name) {
                $('#file-path a:last').remove();
                $('#root-a').after($('<a href="#"><font color="red"><b>' + name + '</b></font></a>'));
            };
            data = JSON.stringify(name);
            ajax_res(data);
<<<<<<< HEAD
        });
=======
            add_mode = true;
            });

            $('div.dropdown-menu.dropdown-menu-right.add-info a').on('click', function() {
                if (add_mode === true) {
                    page_num ++;
                    edit_mode = true;
                    var ty = $(this).attr('name');
//                init_edit_area(page_num, '', 'constant', '',  'constant',border);
                    init_edit_area(page_num, '', ty, '', ty,'','');
                }
            })
>>>>>>> e1fe1173

        $('#json-button').on('click', function () {
            num = 0;
            $('#left_json').empty();
            name = prompt('please enter the file name');
            var data = JSON.stringify(name);
            ajax_res(data);
        });

        // On loading page, retrieve list of theories from root file.
        num_root = 0;
        $.ajax({
            url: "/api/root_file",
            success: function (r) {
                $.each(r['theories'], function (i, val) {
                    num_root++;
                    $('#root-file').append($('<a href="#"  ' + 'id="' + num_root + '"><font color="#006000"><b>' + val + '</b></font></a></br>'));
                });
            }
        });
    });

    function rp(x) {
        if (x === 0)
            return 'normal';
        if (x === 1)
            return 'bound';
        if (x === 2)
            return 'var';
        if (x === 3)
            return 'tvar';
    }


    function theorem_proof(r_data, the_name) {
        if (r_data['instructions'] !== undefined) {
            instructions = r_data['instructions'];
        } else {
            instructions = []
        }
        var event = {
            'id': get_selected_id(),
            'vars': r_data['vars'],
            'prop': r_data['prop'],
            'theory_name': the_name,
            'thm_name': r_data['name']
        };
        var data = JSON.stringify(event);
        display_running();
        $.ajax({
            url: "/api/init",
            type: "POST",
            data: data,
            success: function (result) {
                display_checked_proof(result);
                get_selected_editor().focus();
                display_instuctions(instructions);
            }
        });
    }

    function init_saved_proof(r_data) {
        instructions = r_data['instructions'];
        var event = {
            'id': get_selected_id(),
            'vars': r_data['vars'],
            'proof': r_data['proof'],
            'theory_name': theory_name,
            'thm_name': r_data['name']
        };
        var data = JSON.stringify(event);
        display_running();
        $.ajax({
            url: "/api/init-saved-proof",
            type: 'POST',
            data: data,
            success: function (result) {
                display_checked_proof(result);
                get_selected_editor().focus();
                display_instuctions(instructions);
            }
        })
    }

    // Display result_list on the left side of the page.
    function display_result_list() {
        result_list_dict[theory_name] = result_list;
        var import_str = theory_imports.join('、');
        $('#left_json').empty();
<<<<<<< HEAD
        $('#left_json').append($('<div id="description"><p><font color="#0000FF"><span name="description"><font color="006633">' + theory_desc + '</font></span><br>' +
            '<font color="#006000"><span name="imports"><font color="0000FF"><b>imports </b></font>' + import_str + '</span></font></p></div>'));
=======
        $('#left_json').append($('<div id="description"><p><font color="#0000FF"><span name="description"><font color="006633">'+ theory_desc + '</font></span><br>'+
        '<font color="#006000"><span name="imports"><font color="0000FF"><b>imports </b></font>'+ import_str + '</span></font></p></div>'));
>>>>>>> e1fe1173
        var num = 0;
        for (var d in result_list) {
            num++;
            var ext = result_list[d];
            var ty = ext.ty, name = ext.name, depth = ext.depth;
            if (ty === 'def.ax') {
                var type = '';
                $.each(ext.type_hl, function (i, val) {
                    type = type + '<tt class="' + rp(val[1]) + '">' + val[0] + '</tt>';
                });
                $('#left_json').append($(
<<<<<<< HEAD
                    '<div><p id="data-' + num + '"><font color="#006000"><span name="constant"><b>constant </b></span></font><tt><span name="name">' + name + '</span> :: <span name="content">' + type
                    + '</span></tt>&nbsp;&nbsp;&nbsp;<a href="#" name="edit" id="data-' + num + '"><b>edit</b></a></p></div>'));
=======
                    '<div><p id="data-'+ num +'"><font color="#006000"><span name="constant"><b>constant </b></span></font><tt><span name="name">' + name + '</span> :: <span name="content">' + type
                    + '</span></tt>&nbsp;&nbsp;&nbsp;<a href="#" name="edit" id="data-'+ num +'"><b>edit</b></a><a href="#" name="del" id="data-'+num+'"><b>&nbsp;&nbsp;delete</b></a></p></div>'));
>>>>>>> e1fe1173
            }

            if (ty === 'thm') {
                var prop = '';
                $.each(ext.prop_hl, function (i, val) {
                    prop = prop + '<tt class="' + rp(val[1]) + '">' + val[0] + '</tt>';
                });
                var status_color;
                if (ext.proof === undefined) {
                    status_color = 'red'
                } else if (ext.num_gaps > 0) {
                    status_color = 'yellow'
                } else {
                    status_color = 'green'
                }
                $('#left_json').append($(
                    '<div><div style="float:left;width: 12px; height: 12px; background: ' +
<<<<<<< HEAD
                    status_color + ';">&nbsp;</div>' + '<p id="data-' + num + '"><span name="theorem"><font color="#006000"><b>theorem</b></font></span> <span id="thm_name" name="name"><tt>' + name +
                    '</tt></span>:&nbsp;<a href="#" ' + 'id="' + num + '" name="proof">&nbsp;proof</a>&nbsp;&nbsp;<a href="#" name="edit" id="data-' + num + '"><b>edit</b></a>' + '</br>&nbsp;&nbsp;<span name="content">' +
=======
                    status_color + ';">&nbsp;</div>' + '<p id="data-'+ num +'"><span name="theorem"><font color="#006000"><b>theorem</b></font></span> <span id="thm_name" name="name"><tt>' + name +
                    '</tt></span>:&nbsp;<a href="#" ' + 'id="' + num + '" name="proof">&nbsp;proof</a>&nbsp;&nbsp;<a href="#" name="edit" id="data-'+ num +'"><b>edit</b></a><a href="#" name="del" id="data-'+num+'"><b>&nbsp;&nbsp;delete</b></a>' + '</br>&nbsp;&nbsp;<span name="content">' +
>>>>>>> e1fe1173
                    prop + '</span></p></div>'));
            }

            if (ty === 'type.ind') {
                var argsT = ext.argsT, constrs = ext.constrs;
                var str = '', type_name = '';
                $.each(argsT['concl'], function (k, vl) {
                    type_name += '<tt class="' + rp(vl[1]) + '">' + vl[0] + '</tt>'
                });
                $.each(constrs, function (i, v) {
                    var str_temp_var = '';
                    $.each(v.args, function (k, val) {
                        var str_temp_term = '';
                        $.each(argsT[i][k], function (l, vlu) {
                            str_temp_term += '<tt class="' + rp(vlu[1]) + '">' + vlu[0] + '</tt>';
                        });
                        str_temp_var += ' (' + val + ' :: ' + str_temp_term + ')';
                    })
                    str += '</br>&nbsp;&nbsp;' + v['name'] + str_temp_var;
                })
                $('#left_json').append($(
<<<<<<< HEAD
                    '<div><p id="data-' + num + '"><span name="datatype"><font color="#006000"><b>datatype</b></font></span> <span name="name">' + type_name + '</span> =<span name="content">' + str + '</span>&nbsp;&nbsp;&nbsp;<a href="#" name="edit" id="data-' + num + '"><b>edit</b></a></p></div>'));
=======
                    '<div><p id="data-'+ num +'"><span name="datatype"><font color="#006000"><b>datatype</b></font></span> <span name="name">' + type_name + '</span> =<span name="content">' + str + '</span>&nbsp;&nbsp;&nbsp;<a href="#" name="edit" id="data-'+ num +'"><b>edit</b></a><a href="#" name="del" id="data-'+num+'"><b>&nbsp;&nbsp;delete</b></a></p></div>'));
>>>>>>> e1fe1173
            }

            if (ty === 'def.ind') {
                var type = '';
                $.each(ext.type_hl, function (i, val) {
                    type = type + '<tt class="' + rp(val[1]) + '">' + val[0] + '</tt>';
                });
                $('#left_json').append($(
                    '<p id="data-' + num + '"><span name="fun"><font color="#006000"><b>fun</b></font></span> <span name="name">' + name + ' :: ' + type +
                    '</span><font color="#006000"><b> where</b></font></p>'));
                for (var j in ext.rules) {
                    var str = '';
                    $.each(ext.rules[j].prop_hl, function (i, val) {
                        str = str + '<tt class="' + rp(val[1]) + '">' + val[0] + '</tt>';
                    });
                    $('#left_json p:last').append($('<span name="content"></br>&nbsp;&nbsp;' + str + '</span>'));
                }
<<<<<<< HEAD
                $('#left_json p#data-' + num + ' span[name="content"]:last').after($('<a href="#" name="edit" id="data-' + num + '"><b>&nbsp;&nbsp;&nbsp;edit</b></a>'));

            }
            if (ty === 'header') {
                $('#left_json').append($('<div><p id="data-' + num + '">&nbsp;<span id="head_name" name="name">' + name + '</span><br>&nbsp;&nbsp;<a href="#" name="edit" id="data-' + num + '"><b>edit</b></a></p></div>'))
            }
        }
    }

    // Add new entry to the file.
    function add_info() {
        var item = {};
        if ($('#constant, #type').val() !== '') {
            var cons = $('#constant').val();
            var type = $('#type').val();
            item['ty'] = 'def.ax';
            item['name'] = cons;
            item['type'] = type;
            $('#constant,#type').val('');
        }

        if ($('#thm, #term, #vars').val() !== '') {
            var vars = {};
            var theo = $('#thm').val();
            var term = $('#term').val();
            var vars_str = $('#vars').val();
            var vars_list = vars_str.split(' ');  //  A:bool B:bool C:bool =>  ["A:bool","B:bool","C:bool"]
            for (var i in vars_list) {
                var v_list = vars_list[i].split(':');
                vars[v_list[0]] = v_list[1];
            }
            item['ty'] = 'thm';
            item['name'] = theo;
            item['vars'] = vars;
            item['prop'] = term;
            $('#thm,#term,#vars').val('');
        }
        var event = {
            "theory_name": theory_name,
            "item": item
        };

        data_ajax = JSON.stringify(event);
        $.ajax({
            url: "/api/add-info",
            type: "POST",
            data: data_ajax,
            success: function (result) {
                result_list = result_list.concat(result['data']);
                display_result_list();
            }
        });
    }

=======
                $('#left_json p#data-'+ num +' span[name="content"]:last').after($('<a href="#" name="edit" id="data-'+ num +'"><b>&nbsp;&nbsp;&nbsp;edit</b></a><a href="#" name="del" id="data-'+num+'"><b>&nbsp;&nbsp;delete</b></a>'));

            }
            if (ty==='header') {
                $('#left_json').append($('<div><p id="data-'+ num +'">&nbsp;<span id="head_name" name="name">' +name + '</span>&nbsp;&nbsp;<a href="#" name="edit" id="data-' + num +'"><b>edit</b></a></p></div>'))
            }
        }
    }

//  display_hilight
>>>>>>> e1fe1173
    function ajax_res(data) {
        $.ajax({
            url: "/api/json",
            type: "POST",
            data: data,
            success: function (result) {
                theory_name = result['data']['name'];
                theory_imports = result['data']['imports'];
                theory_desc = result['data']['description'];
                if (theory_name in result_list_dict) {
                    result_list = result_list_dict[theory_name];
                }
                else
                    result_list = result['data']['content'];
                display_result_list();
            }
        });
    }

    function init_editor(editor_id = "code1") {
        var id = editor_id;
//        var cell = cells[id]['proof'];
        var editor = CodeMirror.fromTextArea(document.getElementById(editor_id), {
            mode: "text/x-python",
            lineNumbers: true,
            firstLineNumber: 0,
            lineNumberFormatter: function (line) {
                return line;
            },
            theme: "",
            lineWrapping: false,
            foldGutter: true,
            smartIndent: false,
            matchBrackets: true,
            viewportMargin: Infinity,
            scrollbarStyle: "overlay",
            gutters: ["CodeMirror-linenumbers", "CodeMirror-foldgutter"],
            extraKeys: {
                "Ctrl-I": introduction,
                "Ctrl-B": apply_backward_step,
                "Ctrl-R": rewrite_goal,
                "Ctrl-Q": function (cm) {
                    cm.foldCode(cm.getCursor());
                }
            }
        });
        var rtop = document.querySelector('.rtop');
        editor.setSize("auto", rtop.clientHeight - 40);
        editor.setValue("");
        cells[editor_id] = {};
        cells[editor_id].click_line_number = -1;
        cells[editor_id].ctrl_click_line_numbers = new Set();
        cells[editor_id].edit_line_number = -1;
        cells[editor_id].readonly_lines = [0];
        editor.on("keydown", function (cm, event) {
            let line_no = cm.getCursor().line;
            let line = cm.getLine(line_no);
            var id = get_selected_id();
            if (event.code === 'Enter') {
                event.preventDefault();
                if (cells[id].edit_line_number !== undefined && cells[id].edit_line_number !== -1) {
                    set_line(cm);
                } else {
                    add_line_after(cm);
                }
            } else if (event.code === 'Tab') {
                event.preventDefault();
                unicode_replace(cm);
            } else if (event.code === 'Backspace') {
                if (line.endsWith(": ")) {
                    event.preventDefault();
                    remove_line(cm);
                }
            } else if (event.code === 'Escape') {
                event.preventDefault();
                if (cells[id].edit_line_number !== undefined && cells[id].edit_line_number !== -1) {
                    cm.getAllMarks().forEach(e => {
                        if (e.readOnly !== undefined) {
                            if (e.readOnly) {
                                e.clear();
                            }
                        }
                    });
                    var origin_line = display_line(cells[id]['proof'][cells[id].edit_line_number]);
                    cm.replaceRange(origin_line, {line: cells[id].edit_line_number, ch: 0}, {
                        line: cells[id].edit_line_number,
                        ch: Number.MAX_SAFE_INTEGER
                    });
                    cells[id].readonly_lines.push(cells[id].edit_line_number);
                    cells[id].readonly_lines.sort();
                    cells[id].edit_line_number = -1;
                }
            }
        });

        editor.on("focus", function (cm, event) {
            $('#codeTabContent .code-cell').each(function () {
                $(this).removeClass('selected');
            });
            $(cm.getTextArea().parentNode).addClass('selected');
        });

        editor.on("cursorActivity", function (cm) {
            if (is_mousedown) {
                mark_text(cm);
                apply_backward_step_and_rewrite_goal_thm(cm);
                is_mousedown = false;
                is_ctrl_click = false;
            }
        });

        editor.on('beforeChange', function (cm, change) {
            if (!edit_flag &&
                cells[get_selected_id()].readonly_lines.indexOf(change.from.line) !== -1) {
                change.cancel();
            }
        });

        editor.on('mousedown', function (cm, event) {
            var timer = 0;
            is_mousedown = true;
            if (event.ctrlKey)
                is_ctrl_click = true;
            click_count++;
            if (click_count === 1) {
                timer = setTimeout(function () {
                    if (click_count > 1) {
                        clearTimeout(timer);
                        set_read_only(cm);
                    }
                    click_count = 0;
                }, 300)
            }
        });
    }

    function set_read_only(cm) {
        cm.setCursor(cm.getCursor().line, Number.MAX_SAFE_INTEGER);
        var line_num = cm.getCursor().line;
        var ch = cm.getCursor().ch;
        var line = cm.getLineHandle(line_num).text;
        var id = get_selected_id();
        if (line.indexOf('sorry') !== -1) {
            cm.getAllMarks().forEach(e => {
                if (e.readOnly !== undefined)
                    if (e.readOnly)
                        e.clear();
                if (e.css !== undefined)
                    if (e.css.indexOf('background') !== -1)
                        e.clear();
            });
            cells[id].readonly_lines.splice(line_num, 1);
            cm.markText({line: line_num, ch: 0}, {line: line_num, ch: ch - 5}, {readOnly: true});
            cm.addSelection({line: line_num, ch: ch - 5}, {line: line_num, ch: ch});
            cells[id].edit_line_number = line_num;
        } else if (line.split(': ')[1].trim() === '') {
            cm.getAllMarks().forEach(e => {
                if (e.readOnly !== undefined)
                    if (e.readOnly)
                        e.clear();
                if (e.css !== undefined)
                    if (e.css.indexOf('background') !== -1)
                        e.clear();
            });
            cells[id].readonly_lines.splice(line_num, 1);
            cm.markText({line: line_num, ch: 0}, {line: line_num, ch: ch}, {readOnly: true});
            cells[id].edit_line_number = line_num;
        }
    }

    function mark_text(cm) {
        var origin_pos = cm.getCursor();
        cm.setCursor(cm.getCursor().line, Number.MAX_SAFE_INTEGER);
        var line_num = cm.getCursor().line;
        var ch = cm.getCursor().ch;
        var line = cm.getLineHandle(line_num).text;
        var id = get_selected_id();
        var cell = cells[id] ? cells[id] : undefined;
        if (is_ctrl_click && cell.click_line_number !== undefined
            && cell.click_line_number !== -1 && line_num < cell.click_line_number) {
            cm.markText({line: line_num, ch: 0}, {line: line_num, ch: ch}, {css: 'background: yellow'});
            cells[id].ctrl_click_line_numbers.add(line_num);
            is_ctrl_click = false;
        } else if (line.indexOf('sorry') !== -1) {
            if(cell.click_line_number !== undefined && cell.click_line_number !== -1){
                cm.getAllMarks().forEach(e => {
                    if (e.css !== undefined)
                        if (e.css.indexOf('background: red') !== -1)
                            e.clear();
                });
            }
            cm.markText({line: line_num, ch: ch - 5}, {line: line_num, ch: ch}, {
                css: "background: red"
            });
            cells[id].click_line_number = line_num;
        }else{
            cm.getAllMarks().forEach(e => {
                if (e.css !== undefined)
                    if (e.css.indexOf('background') !== -1)
                        e.clear();
            });
            cells[id].click_line_number = -1;
            cells[id].ctrl_click_line_numbers.clear();
        }

        clear_match_thm();
        cm.setCursor(origin_pos);
    }

    function resize_editor() {
        var editor = document.querySelector('.code-cell.selected textarea + .CodeMirror').CodeMirror;
        var rtop = document.querySelector('.rtop');
        editor.setSize("auto", rtop.clientHeight - 40);
        editor.refresh();
    }

    Split(['.rtop', '.rbottom'], {
        sizes: [70, 30],
        direction: 'vertical',
        minSize: 39,
        onDrag: resize_editor,
        gutterSize: 2,
    });
    Split(['.left', '.right'], {
        sizes: [30, 70],
        gutterSize: 2,
    });
})
(jQuery);<|MERGE_RESOLUTION|>--- conflicted
+++ resolved
@@ -12,11 +12,8 @@
     var proof_id = 0;
     var origin_result = [];
     var edit_mode = false;
-<<<<<<< HEAD
     var result_list_dict = {};
-=======
     var add_mode = false;
->>>>>>> e1fe1173
 
     $(document).ready(function () {
         document.getElementById('left').style.height = (window.innerHeight - 40) + 'px';
@@ -298,15 +295,7 @@
             page_num++;
             edit_mode = true;
             var a_id = $(this).attr('id').trim();
-<<<<<<< HEAD
-            var number = Number(a_id.slice(5,)) - 1;
-            for (var key in result_list[number]['vars']) {
-                vars_str += key + ':' + result_list[number]['vars'][key] + ' ';
-            };
-=======
             var number = Number(a_id.slice(5,))-1;
-
->>>>>>> e1fe1173
             var data_name = $(this).parents('p').find('span[name="name"]').text().trim();
             var data_type = $(this).parents('p').find('span:eq(0)').attr('name').trim();
             var data_content = $(this).parents('p').find('span[name="content"]').text().trim();
@@ -336,53 +325,29 @@
             $('#codeTab').append(
                 $('<li class="nav-item" name="code' + page_num + '"><a class="nav-link" ' +
                     'data-toggle="tab"' +
-<<<<<<< HEAD
-                    'href="#code' + page_num + '-pan" name="'+ page_num +'">' +
-                    '<span id="' + page_num + '">' + data_name +
-=======
                     'href="#code' + page_num + '-pan">' +
                     '<span id="'+ page_num +'">' + data_label +
->>>>>>> e1fe1173
                     '</span><button id="close_tab" type="button" ' +
                     'title="Remove this page" name="edit">×</button>' +
                     '</a></li>'));
             var class_name = 'tab-pane fade in active code-cell edit-data';
             if (data_type === 'constant') {
                 $('#codeTabContent').append(
-<<<<<<< HEAD
-                    $('<div style="margin-left:35px;margin-top:20px;" name="' + a_id + '" class="' + class_name + '" id="code' + page_num + '-pan">' +
-                        '<label name="' + page_num + '" for="code' + page_num + '"></label> ' +
-                        '<font color="#006000"><b>constant</b></font>:&nbsp;<input spellcheck="false" id="data-name' + page_num + '" style="background:transparent;border:1px;solid #ffffff;width:10%;" value="' + data_name + '">' +
-                        '&nbsp;&nbsp;&nbsp;::&nbsp;&nbsp;&nbsp;<input spellcheck="false" id="data-content' + page_num + '" style="width:50%;background:transparent;border:1px;solid #ffffff;" value="' + data_content + '">' +
-                        '</div>'
-                        ));
-=======
                     $('<div style="margin-left:5px;margin-top:20px;" name="'+ a_id +'" class="' + class_name + '" id="code' + page_num + '-pan">' +
                         '<label name="'+ page_num +'" for="code' + page_num + '"></label> ' +
                         '<font color="#006000"><b>constant</b></font>:&nbsp;<input spellcheck="false" id="data-name'+ page_num +'" style="background:transparent;'+ border +'width:10%;" value="' + data_name + '">' +
                         '&nbsp;&nbsp;&nbsp;::&nbsp;&nbsp;&nbsp;<input spellcheck="false" id="data-content'+ page_num +'" style="width:50%;background:transparent;'+border+'" value="' + data_content + '">' +
                         '<br><button id="save-edit" name="'+  data_type + '" class="el-button el-button--default el-button--mini" style="margin-top:10px;width:20%;"><b>SAVE</b></button></div>'));
->>>>>>> e1fe1173
                 $('#codeTab a[href="#code' + page_num + '-pan"]').tab('show');
             }
             if (data_type === 'theorem') {
                 $('#codeTabContent').append(
-<<<<<<< HEAD
-                    $('<div style="margin-left:35px;margin-top:20px;" name="' + a_id + '" class="' + class_name + '" id="code' + page_num + '-pan">' +
-                        '<label name="' + page_num + '" for="code' + page_num + '"></label> ' +
-                        '<font color="#006000"><b>theorem</b></font>:&nbsp;<input spellcheck="false" id="data-name' + page_num + '" style="margin-top:0px;width:20%;background:transparent;border:1px;solid #ffffff;" value="' + data_name + '">' +
-                        '<br><br>vars:&nbsp;&nbsp;&nbsp;&nbsp;<input spellcheck="false" id="data-vars' + page_num + '" style="width:30%;background:transparent;border:1px;solid #ffffff;" value="' + vars_str + '">' +
-                        '<br><br>term:&nbsp;&nbsp;&nbsp;<input spellcheck="false" id="data-content' + page_num + '" style="width:30%;background:transparent;border:1px;solid #ffffff;" value="' + data_content + '">' +
-                        '<br><br><input name="hint_backward" type="checkbox" style="margin-left:0px;"><b>&nbsp;backward</b><input name="hint_rewrite" style="margin-left:20px;" type="checkbox"><b>&nbsp;rewrite</b></div>'
-                        ));
-=======
                     $('<div style="margin-left:5px;margin-top:20px;" name="'+ a_id +'" class="' + class_name + '" id="code' + page_num + '-pan">' +
                         '<label name="'+ page_num +'" for="code' + page_num + '"></label> ' +
                         '<font color="#006000"><b>theorem</b></font>:&nbsp;<input spellcheck="false" id="data-name'+ page_num +'" style="margin-top:0px;width:20%;background:transparent;'+ border +'" value="' + data_name + '">' +
                         '<br><br>vars:&nbsp;&nbsp;&nbsp;&nbsp;<input spellcheck="false" id="data-vars'+ page_num +'" style="width:30%;background:transparent;'+border+'" value="'+ vars_str +'">' +
                         '<br><br>term:&nbsp;&nbsp;&nbsp;<input spellcheck="false" id="data-content'+ page_num +'" style="width:30%;background:transparent;'+border+'" value="'+ data_content +'">'+
                         '<br><button id="save-edit" name="'+  data_type +'" class="el-button el-button--default el-button--mini" style="margin-left:44px;margin-top:5px;width:20%;"><b>SAVE</b></button></div>'));
->>>>>>> e1fe1173
                 $('#codeTab a[href="#code' + page_num + '-pan"]').tab('show');
             }
             if (data_type === 'datatype') {
@@ -390,20 +355,11 @@
                 var data_new_content = data_content_list.join('\n');
                 $('#codeTab').find('span#' + page_num).text(data_name.split(/\s/)[1]);
                 $('#codeTabContent').append(
-<<<<<<< HEAD
-                    $('<div style="margin-left:35px;margin-top:20px;" name="' + a_id + '" class="' + class_name + '" id="code' + page_num + '-pan">' +
-                        '<label name="' + page_num + '" for="code' + page_num + '"><font color="#006000"><b>datatype</b></font>:</label> ' +
-                        '<br><input spellcheck="false" id="data-name' + page_num + '" style="width:10%;background:transparent;border:1px;solid #ffffff;" value="' + data_name + '">' + '&nbsp;&nbsp;=&nbsp;&nbsp;' +
-                        '<br><textarea spellcheck="false" id="data-content' + page_num + '" style="height:60px;width:30%;background:transparent;border:1px;solid #ffffff;">' + data_new_content + '</textarea>' +
-                            '<br><button id="save-edit" name="' + data_type + '" class="el-button el-button--default el-button--mini" style="margin-top:5px;width:20%;"><b>SAVE</b></button></div>'
-                        ));
-=======
                     $('<div style="margin-left:5px;margin-top:20px;" name="'+ a_id +'" class="' + class_name + '" id="code' + page_num + '-pan">' +
                         '<label name="'+ page_num +'" for="code' + page_num + '"><font color="#006000"><b>datatype</b></font>:</label> ' +
                         '<br><input spellcheck="false" id="data-name'+ page_num +'" style="width:10%;background:transparent;'+border+'" value="' + data_name + '">' + '&nbsp;&nbsp;=&nbsp;&nbsp;'+
                         '<br><textarea spellcheck="false" id="data-content'+ page_num +'" style="height:60px;width:30%;background:transparent;'+border+'">'+ data_new_content +'</textarea>' +
                         '<br><button id="save-edit" name="'+  data_type +'" class="el-button el-button--default el-button--mini" style="margin-top:5px;width:20%;"><b>SAVE</b></button></div>'));
->>>>>>> e1fe1173
                 $('#codeTab a[href="#code' + page_num + '-pan"]').tab('show');
             }
             if (data_type === 'fun') {
@@ -412,31 +368,6 @@
                 for (var i in data_content_list) {
                     data_new_content += i + ': ' + data_content_list[i] + '\n';
                 };
-<<<<<<< HEAD
-                $('#codeTab').find('span#' + page_num).text(data_name.split(' :: ')[0]);
-                $('#codeTabContent').append(
-                    $('<div style="margin-left:35px;margin-top:20px;" name="' + a_id + '" class="' + class_name + '" id="code' + page_num + '-pan">' +
-                        '<label name="' + page_num + '" for="code' + page_num + '"><font color="#006000"><b>fun</b></font>:</label> ' +
-                        '<input spellcheck="false" id="data-name' + page_num + '" style="width:30%;background:transparent;border:1px;solid #ffffff;" value="' + data_name + '">' +
-                        '<br><textarea spellcheck="false" id="data-content' + page_num + '" style="margin-top:5px;height:110px;width:40%;background:transparent;border:0px solid #ffffff;" name="content">' + data_new_content + '</textarea>' +
-                        '&nbsp;&nbsp;for:&nbsp;&nbsp;<textarea spellcheck="false" id="data-vars' + page_num + '" style="margin-top:5px;height:110px;width:40%;background:transparent;border:0px solid #ffffff;" placeholder="vars"></textarea>' +
-                        '<br><button id="save-edit" name="' + data_type + '" class="el-button el-button--default el-button--mini" style="margin-top:5px;width:20%;"><b>SAVE</b></button></div>'
-                        ));
-                $('#codeTab a[href="#code' + page_num + '-pan"]').tab('show');
-                display_lines_number(data_content_list, page_num, number);
-            }
-            if ('hint_backward' in result_list[number] && result_list[number]['hint_backward'] === 'true')
-                $('input[name="hint_backward"]').click();
-            if ('hint_rewrite' in result_list[number] && result_list[number]['hint_rewrite'] === 'true')
-                $('input[name="hint_rewrite"]').click();
-            $('div.rbottom').append('<div id="prf'+ page_num +'"><button id="save-edit" name="' + data_type + '" class="el-button el-button--default el-button--mini" style="margin-top:5px;width:20%;"><b>SAVE</b></button></div>')
-            $('div#prf'+ page_num).append(
-                '<div class="output-wrapper" style="margi-top:1px;" id="error' + page_num + '">' +
-                    '<pre></pre></div>');
-            $('div#prf'+ page_num).addClass('selected').siblings().removeClass('selected');
-            $('div#prf'+ page_num).show().siblings().hide();
-        })
-=======
                 if (data_name){
                     $('#codeTab').find('span#'+ page_num).text(data_name.split(' :: ')[0]);
                 }
@@ -454,26 +385,11 @@
                 $('<div class="output-wrapper" style="margi-top:1px;" id="error'+ page_num +'">' +
                     '<pre></pre></div>'));
         }
->>>>>>> e1fe1173
 
 //      display vars_content in the textarea;
         function display_lines_number(content_list, page_num, number) {
             var data_vars_list = [];
             var data_vars_str = '';
-<<<<<<< HEAD
-            $.each(result_list[number]['rules'], function (i, v) {
-                var vars_str = '';
-                for (let key in v.vars) {
-                    vars_str += key + ':' + v.vars[key] + '   ';
-                }
-//                vars_str += '\n';
-                data_vars_list.push(vars_str);
-            });
-            $.each(data_vars_list, function (i, v) {
-                data_vars_str += i + ': ' + v + '\n';
-            })
-            $('textarea#data-vars' + page_num).val(data_vars_str);
-=======
             if (number) {
                 $.each(result_list[number]['rules'], function(i, v) {
                     var vars_str = '';
@@ -490,7 +406,6 @@
                 data_vars_str += '1: '+ '\n';
             }
             $('textarea#data-vars'+ page_num).val(data_vars_str);
->>>>>>> e1fe1173
         }
 
 //      click save button on edit tab to save content to the left-json for updating;
@@ -520,11 +435,7 @@
                 success: function (res) {
                     var result_data = res['data'];
                     var data_name = result_data['name'];
-<<<<<<< HEAD
-                    var error = res['error'];
-=======
                     var error = res['error'], flag = true;
->>>>>>> e1fe1173
                     delete result_data['file-name'];
                     delete result_data['prev-list'];
                     if (error && error !== {}) {
@@ -534,14 +445,6 @@
                     $.each(result_list, function (j, k) {
                         if (k['name'] === data_name) {
                             for (var key in result_data) {
-<<<<<<< HEAD
-                                if (key in result_list[j])
-                                    result_list[j][key] = result_data[key];
-                            }
-                        }
-                    });
-                    result_list_dict[name] = result_list;
-=======
                                 result_list[j][key] = result_data[key];
                                 flag = false;
                             }
@@ -550,7 +453,6 @@
                     if (flag === true) {
                         result_list.push(result_data);
                     }
->>>>>>> e1fe1173
                     display_result_list();
                 }
             });
@@ -559,13 +461,8 @@
 
 //      make a strict-type data from editing;id=page_num
         function make_data(ty, id) {
-<<<<<<< HEAD
-            var data_name = $('input#data-name' + id).val().trim();
-            var data_content = $('#data-content' + id).val().trim();
-=======
             var data_name = $('#data-name'+id).val().trim();
             var data_content = $('#data-content'+id).val().trim();
->>>>>>> e1fe1173
             var ajax_data = {};
             if (ty === 'constant') {
                 ajax_data['ty'] = 'def.ax';
@@ -675,11 +572,7 @@
             }
         });
 
-<<<<<<< HEAD
-//      click the file name to display json file;
-=======
 //      click to display json file
->>>>>>> e1fe1173
         $('#root-file').on('click', 'a', function () {
             num = 0;
             $('#left_json').empty();
@@ -695,9 +588,6 @@
             };
             data = JSON.stringify(name);
             ajax_res(data);
-<<<<<<< HEAD
-        });
-=======
             add_mode = true;
             });
 
@@ -710,7 +600,6 @@
                     init_edit_area(page_num, '', ty, '', ty,'','');
                 }
             })
->>>>>>> e1fe1173
 
         $('#json-button').on('click', function () {
             num = 0;
@@ -800,13 +689,8 @@
         result_list_dict[theory_name] = result_list;
         var import_str = theory_imports.join('、');
         $('#left_json').empty();
-<<<<<<< HEAD
-        $('#left_json').append($('<div id="description"><p><font color="#0000FF"><span name="description"><font color="006633">' + theory_desc + '</font></span><br>' +
-            '<font color="#006000"><span name="imports"><font color="0000FF"><b>imports </b></font>' + import_str + '</span></font></p></div>'));
-=======
         $('#left_json').append($('<div id="description"><p><font color="#0000FF"><span name="description"><font color="006633">'+ theory_desc + '</font></span><br>'+
         '<font color="#006000"><span name="imports"><font color="0000FF"><b>imports </b></font>'+ import_str + '</span></font></p></div>'));
->>>>>>> e1fe1173
         var num = 0;
         for (var d in result_list) {
             num++;
@@ -818,13 +702,8 @@
                     type = type + '<tt class="' + rp(val[1]) + '">' + val[0] + '</tt>';
                 });
                 $('#left_json').append($(
-<<<<<<< HEAD
-                    '<div><p id="data-' + num + '"><font color="#006000"><span name="constant"><b>constant </b></span></font><tt><span name="name">' + name + '</span> :: <span name="content">' + type
-                    + '</span></tt>&nbsp;&nbsp;&nbsp;<a href="#" name="edit" id="data-' + num + '"><b>edit</b></a></p></div>'));
-=======
                     '<div><p id="data-'+ num +'"><font color="#006000"><span name="constant"><b>constant </b></span></font><tt><span name="name">' + name + '</span> :: <span name="content">' + type
                     + '</span></tt>&nbsp;&nbsp;&nbsp;<a href="#" name="edit" id="data-'+ num +'"><b>edit</b></a><a href="#" name="del" id="data-'+num+'"><b>&nbsp;&nbsp;delete</b></a></p></div>'));
->>>>>>> e1fe1173
             }
 
             if (ty === 'thm') {
@@ -842,13 +721,8 @@
                 }
                 $('#left_json').append($(
                     '<div><div style="float:left;width: 12px; height: 12px; background: ' +
-<<<<<<< HEAD
-                    status_color + ';">&nbsp;</div>' + '<p id="data-' + num + '"><span name="theorem"><font color="#006000"><b>theorem</b></font></span> <span id="thm_name" name="name"><tt>' + name +
-                    '</tt></span>:&nbsp;<a href="#" ' + 'id="' + num + '" name="proof">&nbsp;proof</a>&nbsp;&nbsp;<a href="#" name="edit" id="data-' + num + '"><b>edit</b></a>' + '</br>&nbsp;&nbsp;<span name="content">' +
-=======
                     status_color + ';">&nbsp;</div>' + '<p id="data-'+ num +'"><span name="theorem"><font color="#006000"><b>theorem</b></font></span> <span id="thm_name" name="name"><tt>' + name +
                     '</tt></span>:&nbsp;<a href="#" ' + 'id="' + num + '" name="proof">&nbsp;proof</a>&nbsp;&nbsp;<a href="#" name="edit" id="data-'+ num +'"><b>edit</b></a><a href="#" name="del" id="data-'+num+'"><b>&nbsp;&nbsp;delete</b></a>' + '</br>&nbsp;&nbsp;<span name="content">' +
->>>>>>> e1fe1173
                     prop + '</span></p></div>'));
             }
 
@@ -870,11 +744,7 @@
                     str += '</br>&nbsp;&nbsp;' + v['name'] + str_temp_var;
                 })
                 $('#left_json').append($(
-<<<<<<< HEAD
-                    '<div><p id="data-' + num + '"><span name="datatype"><font color="#006000"><b>datatype</b></font></span> <span name="name">' + type_name + '</span> =<span name="content">' + str + '</span>&nbsp;&nbsp;&nbsp;<a href="#" name="edit" id="data-' + num + '"><b>edit</b></a></p></div>'));
-=======
                     '<div><p id="data-'+ num +'"><span name="datatype"><font color="#006000"><b>datatype</b></font></span> <span name="name">' + type_name + '</span> =<span name="content">' + str + '</span>&nbsp;&nbsp;&nbsp;<a href="#" name="edit" id="data-'+ num +'"><b>edit</b></a><a href="#" name="del" id="data-'+num+'"><b>&nbsp;&nbsp;delete</b></a></p></div>'));
->>>>>>> e1fe1173
             }
 
             if (ty === 'def.ind') {
@@ -892,73 +762,16 @@
                     });
                     $('#left_json p:last').append($('<span name="content"></br>&nbsp;&nbsp;' + str + '</span>'));
                 }
-<<<<<<< HEAD
-                $('#left_json p#data-' + num + ' span[name="content"]:last').after($('<a href="#" name="edit" id="data-' + num + '"><b>&nbsp;&nbsp;&nbsp;edit</b></a>'));
+                $('#left_json p#data-'+ num +' span[name="content"]:last').after($('<a href="#" name="edit" id="data-'+ num +'"><b>&nbsp;&nbsp;&nbsp;edit</b></a><a href="#" name="del" id="data-'+num+'"><b>&nbsp;&nbsp;delete</b></a>'));
 
             }
             if (ty === 'header') {
-                $('#left_json').append($('<div><p id="data-' + num + '">&nbsp;<span id="head_name" name="name">' + name + '</span><br>&nbsp;&nbsp;<a href="#" name="edit" id="data-' + num + '"><b>edit</b></a></p></div>'))
+                $('#left_json').append($('<div><p id="data-'+ num +'">&nbsp;<span id="head_name" name="name">' +name + '</span>&nbsp;&nbsp;<a href="#" name="edit" id="data-' + num +'"><b>edit</b></a></p></div>'));
             }
         }
     }
 
-    // Add new entry to the file.
-    function add_info() {
-        var item = {};
-        if ($('#constant, #type').val() !== '') {
-            var cons = $('#constant').val();
-            var type = $('#type').val();
-            item['ty'] = 'def.ax';
-            item['name'] = cons;
-            item['type'] = type;
-            $('#constant,#type').val('');
-        }
-
-        if ($('#thm, #term, #vars').val() !== '') {
-            var vars = {};
-            var theo = $('#thm').val();
-            var term = $('#term').val();
-            var vars_str = $('#vars').val();
-            var vars_list = vars_str.split(' ');  //  A:bool B:bool C:bool =>  ["A:bool","B:bool","C:bool"]
-            for (var i in vars_list) {
-                var v_list = vars_list[i].split(':');
-                vars[v_list[0]] = v_list[1];
-            }
-            item['ty'] = 'thm';
-            item['name'] = theo;
-            item['vars'] = vars;
-            item['prop'] = term;
-            $('#thm,#term,#vars').val('');
-        }
-        var event = {
-            "theory_name": theory_name,
-            "item": item
-        };
-
-        data_ajax = JSON.stringify(event);
-        $.ajax({
-            url: "/api/add-info",
-            type: "POST",
-            data: data_ajax,
-            success: function (result) {
-                result_list = result_list.concat(result['data']);
-                display_result_list();
-            }
-        });
-    }
-
-=======
-                $('#left_json p#data-'+ num +' span[name="content"]:last').after($('<a href="#" name="edit" id="data-'+ num +'"><b>&nbsp;&nbsp;&nbsp;edit</b></a><a href="#" name="del" id="data-'+num+'"><b>&nbsp;&nbsp;delete</b></a>'));
-
-            }
-            if (ty==='header') {
-                $('#left_json').append($('<div><p id="data-'+ num +'">&nbsp;<span id="head_name" name="name">' +name + '</span>&nbsp;&nbsp;<a href="#" name="edit" id="data-' + num +'"><b>edit</b></a></p></div>'))
-            }
-        }
-    }
-
 //  display_hilight
->>>>>>> e1fe1173
     function ajax_res(data) {
         $.ajax({
             url: "/api/json",
