--- conflicted
+++ resolved
@@ -102,10 +102,6 @@
     </div>
 </div>
 
-<<<<<<< HEAD
-<div class="left" id="left">
-
-=======
 <div class="left" id="left" style="width:80%;height:100%;overflow-y:scroll;overflow-x:hidden;">
     <div class="input_thm" style="">
         <p>Enter the info:</p>
@@ -118,7 +114,7 @@
     <div id="left_json">
 
     </div>
->>>>>>> e361db48
+
 </div>
 
 <div class="right" id="right">
