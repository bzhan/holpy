--- conflicted
+++ resolved
@@ -147,19 +147,8 @@
 def json_parse():
     thy = BasicTheory
     data = json.loads(request.get_data().decode("utf-8"))
-    term_list = []
+    output_data = []
     if data:
-<<<<<<< HEAD
-        for d in data:
-            term_dict = {}
-            if d['ty'] == 'thm':
-                term = parse_extension(thy, d)
-                term_dict['name'] = d['name']
-                term_dict['prop'] = print_term(thy,term,highlight=True)
-                term_list.append(term_dict)
-    return jsonify(term_list)
-
-=======
          for d in data:
             vars = []
             output = {}
@@ -201,5 +190,4 @@
                 output['ty'] = d['ty']
                 output_data.append(output)
 
-    return jsonify({'data': output_data})
->>>>>>> 740bd5bb
+    return jsonify({'data': output_data})