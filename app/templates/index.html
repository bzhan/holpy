<!DOCTYPE html>
<html lang="en">

<!--begin code mirror -->
<link rel="stylesheet" href="../static/css/client.css">
<link rel="stylesheet" href="../static/css/vendor.css">
<link rel="stylesheet" href="../static/codemirror-5.41.0/lib/codemirror.css">
<link rel="stylesheet" href="../static/codemirror-5.41.0/addon/scroll/simplescrollbars.css">
<link rel="stylesheet" href="../static/css/bootstrap.min.css">
<link rel="stylesheet" href="../static/css/bootstrap-select.min.css">
<link rel=stylesheet href="../static/codemirror-5.41.0/doc/docs.css">
<link rel="stylesheet" href="../static/css/sweetalert2.min.css">
<script src="../static/js/sweetalert2.min.js"></script>
<script src="../static/js/jquery-3.3.1.min.js"></script>
<script src="../static/js/popper.js"></script>
<script src="../static/js/bootstrap.min.js"></script>
<script src="../static/js/bootstrap-select.min.js"></script>
<script src="../static/codemirror-5.41.0/lib/codemirror.js"></script>
<script src="../static/codemirror-5.41.0/addon/scroll/simplescrollbars.js"></script>
<!--Python代码高亮-->
<script src="../static/codemirror-5.41.0/mode/python/python.js"></script>
<!--引入css文件，用以支持主题-->
<link rel="stylesheet" href="../static/codemirror-5.41.0/theme/material.css"/>
<link rel="stylesheet" href="../static/codemirror-5.41.0/addon/dialog/dialog.css">
<script src="../static/codemirror-5.41.0/addon/dialog/dialog.js"></script>
<script src="../static/codemirror-5.41.0/addon/search/searchcursor.js"></script>
<script src="../static/codemirror-5.41.0/addon/search/search.js"></script>

<!--支持代码折叠-->
<link rel="stylesheet" href="../static/codemirror-5.41.0/addon/fold/foldgutter.css"/>
<script src="../static/codemirror-5.41.0/addon/fold/foldcode.js"></script>
<script src="../static/codemirror-5.41.0/addon/fold/foldgutter.js"></script>
<script src="../static/codemirror-5.41.0/addon/fold/indent-fold.js"></script>
<!--括号匹配-->
<script src="../static/codemirror-5.41.0/addon/edit/matchbrackets.js"></script>
<!--end Code Mirror -->

<link rel="shortcut icon" href="../static/images/favicon.ico" type="image/x-icon">

<link rel="stylesheet" href="../static/css/index.css">
<head>
    <meta charset="utf-8"/>
    <title>HOL proof system</title>
</head>
<body>
<!-- begin code -->
<div class="home-header">
    <div class="home-header-left">
        <div class="dropdown">
            <button data-v-bfe775a4="" type="button" id="additional_option" data-toggle="dropdown" aria-haspopup="true"
                    aria-expanded="false"
                    class="el-button el-button--default el-button--mini el-dropdown-selfdefine dropdown-toggle"
                    data-vivaldi-spatnav-clickable="1" role="button" tabindex="0">
                <!----><span
                    data-vivaldi-spatnav-clickable="1">File
                    </span></button>
            <div class="dropdown-menu span" align="left">
                <a class="dropdown-item fontcolor" href="#" id="save-file">Save</a>
                <a class="dropdown-item fontcolor" href="#" onclick="$('#open-file').click()" id="file-button">Open file</a>
                <input type="file" id="open-file" style="display:none">
                <a class="dropdown-item fontcolor" href="#" onclick="$('#open-problem').click()" id="problem-button">Open
                    problem</a>
                <input type="file" id="open-problem" style="display:none">
                <a class="dropdown-item fontcolor" href="#" onclick="$('#open-json').click()" id="json-button">Open json file</a>
                <input type="text" id="open-json" style="display:none">
            </div>
        </div>
        <div class="dropdown">
            <button data-v-bfe775a4="" type="button" id="additional_option" data-toggle="dropdown" aria-haspopup="true"
                    aria-expanded="false"
                    class="el-button el-button--default el-button--mini el-dropdown-selfdefine dropdown-toggle"
                    data-vivaldi-spatnav-clickable="1" role="button" tabindex="0">
                <!----><span
                    data-vivaldi-spatnav-clickable="1">Cells
                    </span></button>
            <div class="dropdown-menu span">
                <a class="dropdown-item fontcolor" href="#" id="add-cell" color="black">Add cell</a>
                <a class="dropdown-item fontcolor" href="#" id="delete-cell">Delete cell</a>
                <a class="dropdown-item fontcolor" href="#" id="run-button">Run</a>
            </div>
        </div>
        <div class="dropdown">
            <button data-v-bfe775a4="" type="button" id="additional_option" data-toggle="dropdown" aria-haspopup="true"
                    aria-expanded="false"
                    class="el-button el-button--default el-button--mini el-dropdown-selfdefine dropdown-toggle span"
                    data-vivaldi-spatnav-clickable="1" role="button" tabindex="0">
                <!----><span
                    data-vivaldi-spatnav-clickable="1">Action
                    </span></button>
            <div class="dropdown-menu span">
                <a class="dropdown-item fontcolor" href="#" id="add-line-after">Add line after</a>
                <a class="dropdown-item fontcolor" href="#" id="introduction">Introduction</a>
                <a class="dropdown-item fontcolor" href="#" id="apply-backward-step">Apply backward step</a>
                <a class="dropdown-item fontcolor" href="#" id="apply-induction">Apply induction</a>
                <a class="dropdown-item fontcolor" href="#" id="rewrite-goal">Rewrite goal</a>
            </div>
        </div>
        <div class="dropdown">
            <button data-v-bfe775a4="" type="button" id="additional_option" data-toggle="dropdown" aria-haspopup="true"
                    aria-expanded="false"
                    class="el-button el-button--default el-button--mini el-dropdown-selfdefine dropdown-toggle"
                    data-vivaldi-spatnav-clickable="1" role="button" tabindex="0">
                <!----><span
                    data-vivaldi-spatnav-clickable="1">Add item
                    </span></button>
<<<<<<< HEAD
            <div class="dropdown-menu span add-info">
                <a class="dropdown-item fontcolor" name="constant" href="#" id="constant">constant</a>
                <a class="dropdown-item fontcolor" name="theorem" href="#" id="theorem">theorem</a>
                <a class="dropdown-item fontcolor" name="datatype" href="#" id="datatype">datatype</a>
                <a class="dropdown-item fontcolor" name="fun" href="#" id="fun">fun</a>
=======
            <div class="dropdown-menu dropdown-menu-right add-info">
                <a class="dropdown-item" name="def.ax" href="#" id="cons">constant</a>
                <a class="dropdown-item" name="thm" href="#" id="them">therom</a>
                <a class="dropdown-item" name="type.ind" href="#" id="datat">datatype</a>
                <a class="dropdown-item" name="def.ind" href="#" id="fun">fun</a>
>>>>>>> a695a2db
            </div>
        </div>
    </div>
</div>

<div class="left" id="left" style="width:80%;height:100%;overflow-y:scroll;overflow-x:hidden;">
    <div id="root-file" style="margin-bottom:20px;width:100%;">
    </div>
    <div id="file-path" style="margin-bottom:20px;width:100%;"></div>
    <div id="left_json">

    </div>
    <div class="input_thm" id="add-information">

    </div>
</div>

<div class="right" id="right">
    <div class="rtop" style="left: 0; right: 0; top: 0; bottom: 45%">
        <div class="code-pan">
            <ul class="nav nav-tabs" id="codeTab"></ul>
                <div class="tab-content" id="codeTabContent"></div>
        </div>
    </div>
    <div class="rbottom" style="left: 0; right: 0; top: 55%; bottom: 0;">
    </div>
</div>
</body>
<script src="../static/js/split.min.js"></script>
<script src="../static/js/editor.js"></script>
<script src="../static/js/tactics.js"></script>
<script src="../static/js/main.js"></script>
</html><|MERGE_RESOLUTION|>--- conflicted
+++ resolved
@@ -103,19 +103,11 @@
                 <!----><span
                     data-vivaldi-spatnav-clickable="1">Add item
                     </span></button>
-<<<<<<< HEAD
             <div class="dropdown-menu span add-info">
-                <a class="dropdown-item fontcolor" name="constant" href="#" id="constant">constant</a>
-                <a class="dropdown-item fontcolor" name="theorem" href="#" id="theorem">theorem</a>
-                <a class="dropdown-item fontcolor" name="datatype" href="#" id="datatype">datatype</a>
-                <a class="dropdown-item fontcolor" name="fun" href="#" id="fun">fun</a>
-=======
-            <div class="dropdown-menu dropdown-menu-right add-info">
-                <a class="dropdown-item" name="def.ax" href="#" id="cons">constant</a>
-                <a class="dropdown-item" name="thm" href="#" id="them">therom</a>
-                <a class="dropdown-item" name="type.ind" href="#" id="datat">datatype</a>
-                <a class="dropdown-item" name="def.ind" href="#" id="fun">fun</a>
->>>>>>> a695a2db
+                <a class="dropdown-item fontcolor" name="def.ax" href="#" id="constant">constant</a>
+                <a class="dropdown-item fontcolor" name="thm" href="#" id="theorem">theorem</a>
+                <a class="dropdown-item fontcolor" name="type.ind" href="#" id="datatype">datatype</a>
+                <a class="dropdown-item fontcolor" name="def.ind" href="#" id="fun">fun</a>
             </div>
         </div>
     </div>
