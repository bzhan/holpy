--- conflicted
+++ resolved
@@ -269,114 +269,5 @@
                 "prop": "rev (cons x xs) = rev xs @ cons x nil"
             }
         ]
-    },
-    {
-<<<<<<< HEAD
-        "ty": "def.ax",
-        "name": "conj",
-        "T": "bool => bool => bool"
-    },
-    {
-        "ty": "def.ax",
-        "name": "conjj",
-        "T": "bool => bool => bool"
-=======
-        "ty": "thm",
-        "name": "conj_comm",
-        "vars": {
-            "A": "bool",
-            "B": "bool"
-        },
-        "prop": "A & B --> B & A"
-    },
-    {
-        "ty": "thm",
-        "name": "disj_comm",
-        "vars": {
-            "A": "bool",
-            "B": "bool"
-        },
-        "prop": "A | B --> B | A"
-    },
-    {
-        "ty": "thm",
-        "name": "double_neg",
-        "vars": {
-            "A": "bool"
-        },
-        "prop": "~~A --> A"
-    },
-    {
-        "ty": "thm",
-        "name": "ex_conj_distrib",
-        "vars": {
-            "A": "'a => bool",
-            "B": "'b => bool"
-        },
-        "prop": "(?x::'a. A x & B x) --> (?x::'a. A x) & (?x::'a. B x)"
-    },
-    {
-        "ty": "thm",
-        "name": "all_conj_distrib",
-        "vars": {
-            "A": "'a => bool",
-            "B": "'b => bool"
-        },
-        "prop": "(!x::'a. A x & B x) --> (!x::'a. A x) & (!x::'a. B x)"
-    },
-    {
-        "ty": "thm",
-        "name": "nat.add_0_right",
-        "vars": {
-            "n": "nat"
-        },
-        "prop": "n + 0 = n"
-    },
-    {
-        "ty": "thm",
-        "name": "nat.mult_0_right",
-        "vars": {
-            "n": "nat"
-        },
-        "prop": "n * 0 = 0"
-    },
-    {
-        "ty": "thm",
-        "name": "conj_disj_distribL1",
-        "vars": {
-            "A": "bool",
-            "B": "bool",
-            "C": "bool"
-        },
-        "prop": "A & (B | C) --> (A & B) | (A & C)"
-    },
-    {
-        "ty": "thm",
-        "name": "conj_disj_distribL1",
-        "vars": {
-            "A": "bool",
-            "B": "bool",
-            "C": "bool"
-        },
-        "prop": "(A & B) | (A & C) --> A & (B | C)"
-    },
-    {
-        "ty": "thm",
-        "name": "list.append_right_neutral",
-        "vars": {
-            "xs": "'a list"
-        },
-        "prop": "xs @ nil = xs"
-    },
-    {
-        "ty": "thm",
-        "name": "list.append_assoc",
-        "vars": {
-            "xs": "'a list",
-            "ys": "'a list",
-            "zs": "'a list"
-        },
-        "prop": "(xs @ ys) @ zs = xs @ ys @ zs"
->>>>>>> ec2a0b19
     }
 ]