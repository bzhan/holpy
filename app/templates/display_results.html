<!--Template for displaying list of theory files.-->

<script type="text/template" id='template-file-list'>
    <%
    $.each(file_list, function(num, val) {
    %>
<<<<<<< HEAD
    <a href="#" id="file<%= num+1 %>" name="file">
        <font color="#006000"><b><%= val %></b></font>
    </a>
    <a href="#" style="margin-left:20px;" name="edit" id="edit<%= num+1 %>">edit</a>
    <a href="#" style="margin-left:10px;" name="delete" id="<%= num+1 %>" class="<%= num+1 %>">delete</a>
    <br><br>
=======
            <a href="#" id="file<%= num %>" name="file">
                <font color="#006000"><b><%= val %></b></font>
            </a>
            <a href="#" style="margin-left:20px;" name="edit" id="edit<%= num+1 %>">edit</a>
            <a href="#" style="margin-left:10px;" name="delete" id="<%= num+1 %>" class="<%= num+1 %>">delete</a>
            <br><br>
>>>>>>> 34352d80
    <%
    });
    %>
</script>

<!--Templates for displaying content of a theory file.-->

<script type="text/template" id='template-content-theory_desc'>
    <br>
    <div id="description"><p>
        <font color="#0000FF"><span name="description">
        <font color="006633"><%= theory_desc %></font></span><br>
            <font color="#006000"><span name="imports"><font
                    color="0000FF"><b>imports </b></font><%= import_str %></span></font>
    </p></div>
</script>

<script type="text/template" id='template-content-def-ax'>
    <div name="theories" id="aa-<%=num%>"><p id="data-<%=num%>"><font color="#006000"><span name="constant"><b>constant </b></span></font>
        <tt><span name="name"><%= ext.name %></span> ::
            <span name="content"><%= high_light(ext.type_hl) %></span></tt>&nbsp;&nbsp;&nbsp;
        <a href="#" name="edit" id="data-<%=num%>"><b>edit</b></a>
    </p></div>
</script>

<script type="text/template" id='template-content-thm-ax'>
    <div name="theories" id="aa-<%=num%>"><p id="data-<%=num%>">
        <span name="theorem"><font color="#006000"><b>axiom</b></font></span>
        <span id="thm_name" name="name"><tt><%= ext.name %></tt></span>&nbsp;&nbsp;
        <a href="#" name="edit" id="data-<%=num%>"><b>edit</b></a>
        <br>&nbsp;&nbsp;
        <span name="content"><%= high_light(ext.prop_hl) %></span>
    </p></div>
</script>

<script type="text/template" id='template-content-thm'>
    <div>
        <div style="float:left;width: 12px; height: 12px; background: <%= get_status_color(ext) %>;">&nbsp;</div>
        <div name="theories" id="aa-<%=num%>"><p id="data-<%=num%>">
            <span name="theorem"><font color="#006000"><b>theorem</b></font></span>
            <span id="thm_name" name="name"><tt><%= ext.name %></tt></span>:&nbsp;
            <a href="#" id="<%=num%>" name="proof">&nbsp;proof</a>&nbsp;&nbsp;
            <a href="#" name="edit" id="data-<%=num%>"><b>edit</b></a>
            <br>&nbsp;&nbsp;<span name="content"><%= high_light(ext.prop_hl) %></span></p>
        </div>
    </div>
</script>

<script type="text/template" id='template-content-type-ind'>
    <div name="theories" id="aa-<%=num%>"><p id="data-<%=num%>">
        <span name="datatype"><font color="#006000"><b>datatype</b></font></span>
        <span name="name"><%= high_light(ext.argsT.concl) %></span> =
        <span name="content">
            <%
                $.each(ext.constrs, function(i, v) {
            %>
                    <br>&nbsp;&nbsp;  <%= v.name %>
            <%
                    $.each(v.args, function (k, val) {
            %>
                        (<%= val %> :: <%= high_light(ext.argsT[i][k]) %>)
            <%
                    });
                });
            %>
        </span>&nbsp;&nbsp;&nbsp;
        <a href="#" name="edit" id="data-<%=num%>"><b>edit</b></a>
    </p></div>
</script>

<script type="text/template" id="template-content-def">
    <div name="theories" id="aa-<%=num%>"><p id="data-<%=num%>">
        <span name="fun"><font color="#006000"><b>definition</b></font></span>
        <span name="name"><%= ext.name %> :: <%= high_light(ext.type_hl) %></span><font color="#006000"><b> where</b>
        <br>&nbsp;&nbsp;<span name="content"><%= high_light(ext.prop_hl) %></span></font>
        &nbsp;&nbsp;&nbsp;
        <a href="#" name="edit" id="data-<%=num%>"><b>edit</b></a>
    </p></div>
</script>

<script type="text/template" id="template-content-def-ind">
    <div name="theories" id="aa-<%=num%>"><p id="data-<%=num%>">
        <span name="fun"><font color="#006000"><b>fun</b></font></span>
        <span name="name"><%= ext.name %> :: <%= high_light(ext.type_hl) %></span>
        <font color="#006000"><b> where</b></font>
        <span name="content">
            <%
                $.each(ext.rules, function(i, v) {
            %>
                    <br>&nbsp;&nbsp; <%= high_light(v.prop_hl) %>
            <%
                });
            %>
        </span>&nbsp;&nbsp;&nbsp;
        <a href="#" name="edit" id="data-<%=num%>"><b>edit</b></a>
    </p></div>
</script>

<script type="text/template" id="template-content-def-pred">
    <div name="theories" id="aa-<%=num%>"><p id="data-<%=num%>">
        <span name="fun"><font color="#006000"><b>inductive</b></font></span>
        <span name="name"><%= ext.name %> :: <%= high_light(ext.type_hl) %></span>
        <font color="#006000"><b> where</b></font>
        <span name="content">
            <%
                $.each(ext.rules, function(i, v) {
            %>
                    <br>&nbsp;&nbsp; <%= high_light(v.prop_hl) %>
            <%
                });
            %>
        </span>&nbsp;&nbsp;&nbsp;
        <a href="#" name="edit" id="data-<%=num%>"><b>edit</b></a>
    </p></div>
</script>

<script type="text/template" id="template-content-header">
    <div name="theories" id="aa-<%=num%>"><p id="data-<%=num%>">&nbsp;
        <span id="head_name" name="name"><%= ext.name %></span>&nbsp;&nbsp;
        <a href="#" name="edit" id="data-<%=num%>"><b>edit</b></a>
    </p></div>
</script>

<script type="text/template" id="template-match-thm">
    <%
        $('div.rbottom .selected .match-thm .' + method_name + '-thm').append(
            $(`<pre>${match_thm_texts[0]}</pre><div class="thm-content"></div>`)
        );
        for (var i in result) {
            $('div.rbottom .selected .match-thm .' + method_name + '-thm .thm-content').append(
                $(`<pre>${result[i][0]}  ${result[i][1]}</pre>`)
            );
        }
        $('div.rbottom .selected .match-thm .' + method_name + '-thm .thm-content').append(
            $(`<a href="#" class=${match_thm_texts[2]}>${match_thm_texts[1]}</a>`)
        )
    %>
</script><|MERGE_RESOLUTION|>--- conflicted
+++ resolved
@@ -4,21 +4,12 @@
     <%
     $.each(file_list, function(num, val) {
     %>
-<<<<<<< HEAD
-    <a href="#" id="file<%= num+1 %>" name="file">
-        <font color="#006000"><b><%= val %></b></font>
-    </a>
-    <a href="#" style="margin-left:20px;" name="edit" id="edit<%= num+1 %>">edit</a>
-    <a href="#" style="margin-left:10px;" name="delete" id="<%= num+1 %>" class="<%= num+1 %>">delete</a>
-    <br><br>
-=======
-            <a href="#" id="file<%= num %>" name="file">
-                <font color="#006000"><b><%= val %></b></font>
-            </a>
-            <a href="#" style="margin-left:20px;" name="edit" id="edit<%= num+1 %>">edit</a>
-            <a href="#" style="margin-left:10px;" name="delete" id="<%= num+1 %>" class="<%= num+1 %>">delete</a>
-            <br><br>
->>>>>>> 34352d80
+        <a href="#" id="file<%= num %>" name="file">
+            <font color="#006000"><b><%= val %></b></font>
+        </a>
+        <a href="#" style="margin-left:20px;" name="edit" id="edit<%= num+1 %>">edit</a>
+        <a href="#" style="margin-left:10px;" name="delete" id="<%= num+1 %>" class="<%= num+1 %>">delete</a>
+        <br><br>
     <%
     });
     %>
