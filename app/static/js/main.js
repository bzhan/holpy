(function ($) {
    var instructions = [];
    var pageNum = 0;
    var index = 0;
    var theorem = {};
    var data_dic;
    var cells = {};
    var result_list = [];
    var num = 0;

    $(function () {
        $('#theorem-select').ready(function () {
            $(function () {
                var event = {'event': 'init_theorem'};
                var data = JSON.stringify(event);

                $.ajax({
                    url: "/api/init",
                    type: "POST",
                    data: data,
                    success: function (result) {
                        theorem = result;
                        for (var i in result) {
                            $('#theorem-select').append(
                                $('<option>' + i + '</option>')
                            )
                        }
                        $('#theorem-select').selectpicker('refresh');
                    }
                })
            });
        });

    function rp(x) {
        if (x === 0)
            return 'normal';
        if (x === 1)
            return 'bound';
        if (x === 2)
            return 'var';
    }

    function remove_page(first) {
        if (first)
            pageNum = 0;
        else
            pageNum = 1;
        $('#codeTab > li').each(function () {
            var pageId = $(this).children('a').attr('href');
            if (pageId === "#code1-pan") {
                return true;
            }
            pageNum++;
            $(this).children('a').html('Page ' + pageNum +
                '<button id="close_tab" type="button" ' +
                'title="Remove this page">×</button>');
            });
    }

    function theorem_proof(r_data) {
        var json_data = r_data;
        instructions = json_data['instructions'];
        var event = {
            'event': 'init_cell',
            'id': get_selected_id(),
            'variables': json_data['variables'],
            'assumes': json_data['assumes'],
            'conclusion': json_data['conclusion']
        };
        var data = JSON.stringify(event);
        display_running();
        $.ajax({
            url: "/api/init",
            type: "POST",
            data: data,
            success: function (result) {
                display_checked_proof(result);
                get_selected_editor().focus();
                display_instuctions(instructions);
            }
        });
    }

        $('#add-cell').on('click', function () {
            pageNum++;
            // Add CodeMirror textarea
            id = 'code' + pageNum + '-pan';
            $('#codeTab').append(
                $('<li class="nav-item"><a  class="nav-link" ' +
                    'data-toggle="tab"' +
                    'href="#code' + pageNum + '-pan">' +
                    'Page ' + pageNum +
                    '<button id="close_tab" type="button" ' +
                    'title="Remove this page">×</button>' +
                    '</a></li>'));
            let class_name = 'tab-pane fade active newCodeMirror code-cell';
            if (pageNum === 1)
                class_name = 'tab-pane fade in active code-cell';
            $('#codeTabContent').append(
                $('<div class="' + class_name + '" id="code' + pageNum + '-pan">' +
                    '<label for="code' + pageNum + '"></label> ' +
                    '<textarea' + ' id="code' + pageNum + '""></textarea>'));
            init_editor("code" + pageNum);
            // Add location for displaying results
            $('#' + id).append(
                $('<div class="output-wrapper"><div class="output"><div class="output-area">' +
                    '<pre> </pre></div></div>'));
            $('#' + id).append(
                $('<div class="output-wrapper"><div class="output"><div class="output-area">' +
                    '<a href="#" id="link-left" style="float:left;"><</a><pre id="instruction" style="float:left;"> </pre>'
                    +'<a href="#" id="link-right" style="float:left;">></a></div></div>'));

            $('#codeTab a[href="#code' + pageNum + '-pan"]').tab('show');
            $('.newCodeMirror').each(function () {
                $(this).removeClass('active')
            });
        });

        $('#right').on('click', '#link-left', function () {
            if (index < instructions.length-1) {
                index++;
                var status_output = get_selected_instruction();
                status_output.innerHTML = instructions[index];
            }
        })

        $('#right').on('click', '#link-right', function () {
            if (index > 0) {
                index--;
                var status_output = get_selected_instruction();
                status_output.innerHTML = instructions[index];
            }
        })
 
        $('#codeTab').on("click", "a", function (e) {
            e.preventDefault();
            $(this).tab('show');

        });

        $('#codeTab').on('shown.bs.tab', 'a', function (event) {
            var editor = document.querySelector('.code-cell.active textarea + .CodeMirror').CodeMirror;
            var rtop = document.querySelector('.rtop');
            editor.focus();
            editor.setCursor(editor.lineCount(), Number.MAX_SAFE_INTEGER);
            editor.setSize("auto", rtop.clientHeight - 40);
            editor.refresh();
        });

        $('#codeTab').on('click', ' li a #close_tab', function () {
            if ($('#codeTab').children().length === 1)
                return true;
            else {
                var tabId = $(this).parents('li').children('a').attr('href');
                var pageNum = $(this).parents('li').children('a')[0].childNodes[0].nodeValue;
                var first = false;
                $(this).parents('li').remove('li');
                $(tabId).remove();
                if (pageNum === "Page 1")
                    first = true;
                remove_page(first);
                $('#codeTab a:first').tab('show');
            }
        });


        $('#delete-cell').on('click', function () {
            $('.code-cell.selected').remove();
        });

        $('#introduction').on("click", function () {
            introduction(get_selected_editor());
        });

        $('#add-line-after').on("click", function () {
            add_line_after(get_selected_editor());
        });

        $('#apply-backward-step').on("click", function () {
            apply_backward_step(get_selected_editor());
        });

        $('#apply-induction').on("click", function () {
            apply_induction(get_selected_editor());
        });

        $('#rewrite-goal').on("click", function () {
            rewrite_goal(get_selected_editor());
        });



        $('#add-cell').click();
        $('.code-cell').addClass('selected');

        get_selected_editor().focus();

        document.getElementById('open-file').addEventListener('change', function (e) {
            e = e || window.event;

            let files = this.files;
            let editor = get_selected_editor();
            editor.setValue("");
            let i = 0, f;
            for (; f = files[i]; i++) {
                let reader = new FileReader();
                reader.onload = (function (file) {
                    return function (e) {
                        editor.setValue(editor.getValue() + this.result);
                    };
                })(f);
                reader.readAsText(f);
            }
        });

        document.getElementById('open-problem').addEventListener('change', function (e) {
            e = e || window.event;

            let files = this.files;
            let i = 0, f;
            if (files !== '') {
                for (; f = files[i]; i++) {
                    let reader = new FileReader();
                    reader.onload = (function () {
                        var json_data = JSON.parse(this.result);
                        instructions = json_data['instructions'];
                        var event = {
                            'event': 'init_cell',
                            'id': get_selected_id(),
                            'variables': json_data['variables'],
                            'assumes': json_data['assumes'],
                            'conclusion': json_data['conclusion']
                        };
                        var data = JSON.stringify(event);
                        display_running();

                        $.ajax({
                            url: "/api/init",
                            type: "POST",
                            data: data,
                            success: function (result) {
                                display_checked_proof(result);
                                get_selected_editor().focus();
                                display_instuctions(instructions);
                            }
                        });
                    });
                    reader.readAsText(f);
                }
            }
            $('#open-problem')[0].value = '';
        });

        $('#left').on('click', 'a', function() {
            $('#add-cell').click();
            var d = $(this).attr('id');
            var data = result_list[d-1]['proof'];
            setTimeout(function() {theorem_proof(data)}, 500);
        });

        function add_info() {
            var data = [];
            if ($('#constant, #type').val() !== '') {
                var constant = {};
                var cons = $('#constant').val();
                var type = $('#type').val();
                constant['ty'] = 'def.ax';
                constant['name'] = cons;
                constant['T'] = type;
                data.push(constant);
                $('#constant,#type').val('');
            }

            if ($('#thm, #term, #vars').val() !== '') {
                var theorem = {};
                var vars = {};
                var theo = $('#thm').val();
                var term = $('#term').val();
                var vars_str = $('#vars').val();
                var vars_list = vars_str.split(' ');
                for (var i in vars_list) {
                    var v_list = vars_list[i].split(':');
                    vars[v_list[0]] = v_list[1];
                }
                theorem['ty'] = 'thm';
                theorem['name'] = theo;
                theorem['vars'] = vars;
                theorem['prop'] = term;

                data.push(theorem);
                $('#thm,#term,#vars').val('');
            }

            data = JSON.stringify(data);
            $.ajax({
                url: "/api/json",
                type: "POST",
                data: data,
                success: function (result) {
                    result_list = result_list.concat(result['data']);
                    console.log(result_list);
                    for (var d in result['data']) {
                        num++;
                        var name = result['data'][d]['name'];
                        var obj = result['data'][d]['prop'];
                        var ty = result['data'][d]['ty'];
                        var str = '';
                        if (ty === 'def.ax') {
                            $('#left_json').append($('<p><font color="#006000"><b>constant</b></font> ' + name + ' :: ' + obj + '</p>'))
                        }

                        if (ty === 'thm'){
                            $.each(obj, function(i, val) {
                                str = str +'<tt class="'+rp(val[1])+'">'+val[0]+'</tt>';
                            });
                            $('#left_json').append($('<p><font color="#006000"><b>theorem</b></font> ' + name + ':&nbsp;<a href="#" ' + 'id="' + num + '">proof</a></br>&nbsp;&nbsp;&nbsp;' + str + '</p>'));
                        }
                    }
                }
            });
        }

<<<<<<< HEAD
        document.getElementById('open-json').addEventListener('change', function (e) {
            e = e || window.event;
            let files = this.files;
            let i = 0, f;
            if (files !== '') {
                for (; f = files[i]; i++) {
                    let reader = new FileReader();
                    $('#add-info').click(add_info);
                    reader.onload = (function () {
                        var json_data = JSON.parse(this.result);
                        var data_dic = JSON.stringify(json_data);
=======
        $('#json-button').on('click', function() {
            var name = prompt('please enter the file name');
//        document.getElementById('open-json').addEventListener('change', function (e) {
//            e = e || window.event;
//
//            let files = this.files;
//            let i = 0, f;
//            if (files !== '') {
//                for (; f = files[i]; i++) {
//                    let reader = new FileReader();
//                    reader.onload = (function () {
//                        var json_data = JSON.parse(this.result);
//                        var data = JSON.stringify(json_data);
                        var data = JSON.stringify(name);
>>>>>>> ab17ced0
                        $.ajax({
                            url: "/api/json",
                            type: "POST",
                            data: data_dic,
                            success: function (result) {
                                result_list = result['data'];
                                $('#left_json').empty();
                                for (var d in result['data']) {
                                    num++;
                                    var name = result['data'][d]['name'];
                                    var obj = result['data'][d]['prop'];
                                    var ty = result['data'][d]['ty'];
                                    var str = ''
                                    if (ty === 'def.ax'){
                                        $('#left_json').append($('<p><font color="#006000"><b>constant</b></font> ' + name + ' :: ' + obj +'</p>'))
                                    }

                                    if (ty === 'thm'){
                                        $.each(obj, function(i, val) {
                                            str = str +'<tt class="'+rp(val[1])+'">'+val[0]+'</tt>';
                                        });
                                        $('#left_json').append($('<p><font color="#006000"><b>theorem</b></font> ' + name + ':&nbsp;<a href="#" ' + 'id="'+ num+ '">proof</a></br>&nbsp;&nbsp;&nbsp;'+str+'</p>'));
                                    }

                                    if (ty === 'type.ind'){
                                        var constrs = result['data'][d]['constrs'];
                                        str = '</br>' + constrs[0]['name'] + '</br>' + constrs[1]['name']
                                        for (var i in constrs[1]['args']){
                                            str += ' (' + constrs[1]['args'][i] + ' :: '+ obj[i] + ')';
                                        }
                                    $('#left_json').append($('<p><font color="#006000"><b>datatype</b></font> ' + constrs[0]['type'] + ' =' + str + '</p>'));
                                    }

                                    if (ty === 'def.ind'){
                                    $('#left_json').append($('<p id="fun'+j+'"><font color="#006000"><b>fun</b></font> ' + name + ' :: ' + result['data'][d]['type']
                                            + ' where'+'</p>'))
                                        for (var j in obj){
                                            str = ''
                                            $.each(obj[j], function(i, val){
                                                str = str + '<tt class="'+ rp(val[1]) + '">' +val[0] +'</tt>';
                                            })
                                            $('#left_json p:last').append($('<p>'+ str+'</p>'));
                                         }
                                    }
                                }
                            }
                        });
//                    });
//                    reader.readAsText(f);
//                }
//            }
            });
//            $('#open-json')[0].value = '';
//        });

        document.getElementById("run-button").addEventListener('click', send_input);
    });

    function init_editor(editor_id = "code1") {
        var editor = CodeMirror.fromTextArea(document.getElementById(editor_id), {
            mode: "text/x-python",
            lineNumbers: true,
            theme: "",
            lineWrapping: true,
            foldGutter: true,
            smartIndent: false,
            matchBrackets: true,
            viewportMargin: Infinity,
            scrollbarStyle: "overlay",
            extraKeys: {
                "Ctrl-I": introduction,
                "Ctrl-B": apply_backward_step,
                "Ctrl-R": rewrite_goal,
            }
        });
        var rtop = document.querySelector('.rtop');
        editor.setSize("auto", rtop.clientHeight - 40);
        editor.setValue("");
        editor.on("keydown", function (cm, event) {
            let line_no = cm.getCursor().line;
            let line = cm.getLine(line_no);

            if (event.ctrlKey && event.code === 'Enter') {
                event.preventDefault();
                send_input();
            } else if (event.code === 'Enter') {
                event.preventDefault();
                add_line_after(cm);
            } else if (event.code === 'Tab') {
                event.preventDefault();
                unicode_replace(cm);
            } else if (event.code === 'Backspace') {
                if (line.endsWith(": ")) {
                    event.preventDefault();
                    remove_line(cm);
                }
            }
        });
        editor.on("focus", function (cm, event) {
            $('#codeTabContent .code-cell').each(function () {
                $(this).removeClass('selected');
            });
            $(cm.getTextArea().parentNode).addClass('selected');
            set_theorem_select(cm);
        });

        editor.on("cursorActivity", function (doc) {
            console.log(doc);
            set_read_only(doc);
        })
    }

    function set_theorem_select(doc) {
        $('#theorem-select').empty();
        for (var i in theorem) {
            $('#theorem-select').append(
                $('<option>' + i + '</option>')
            )
        }
        let lines = [];
        doc.eachLine(function (line) {
            if (line.text.startsWith("var"))
                lines.push(line.text);
        });
        for (var i = lines.length - 1; i >= 0; i--) {
            $('#theorem-select option:first-child').before(
                $('<option>' + lines[i] + '</option>')
            )
        }
        $('#theorem-select').selectpicker('refresh');
    }

    function set_read_only(doc) {

    }

    function resize_editor() {
        var editor = document.querySelector('.code-cell.selected textarea + .CodeMirror').CodeMirror;
        var rtop = document.querySelector('.rtop');
        editor.setSize("auto", rtop.clientHeight - 40);
        editor.refresh();
    }

    Split(['.rtop', '.rbottom'], {
        sizes: [40, 60],
        direction: 'vertical',
        minSize: 39,
        onDrag: resize_editor,
        gutterSize: 2,
    });
    Split(['.left', '.right'], {
        sizes: [20, 80],
        gutterSize: 2,
    });
})(jQuery);<|MERGE_RESOLUTION|>--- conflicted
+++ resolved
@@ -320,19 +320,6 @@
             });
         }
 
-<<<<<<< HEAD
-        document.getElementById('open-json').addEventListener('change', function (e) {
-            e = e || window.event;
-            let files = this.files;
-            let i = 0, f;
-            if (files !== '') {
-                for (; f = files[i]; i++) {
-                    let reader = new FileReader();
-                    $('#add-info').click(add_info);
-                    reader.onload = (function () {
-                        var json_data = JSON.parse(this.result);
-                        var data_dic = JSON.stringify(json_data);
-=======
         $('#json-button').on('click', function() {
             var name = prompt('please enter the file name');
 //        document.getElementById('open-json').addEventListener('change', function (e) {
@@ -347,11 +334,10 @@
 //                        var json_data = JSON.parse(this.result);
 //                        var data = JSON.stringify(json_data);
                         var data = JSON.stringify(name);
->>>>>>> ab17ced0
                         $.ajax({
                             url: "/api/json",
                             type: "POST",
-                            data: data_dic,
+                            data: data,
                             success: function (result) {
                                 result_list = result['data'];
                                 $('#left_json').empty();
