--- conflicted
+++ resolved
@@ -12,14 +12,7 @@
 from kernel import extension
 from syntax import parser, printer
 from server.tactic import ProofState
-<<<<<<< HEAD
-from logic.basic import BasicTheory
-from kernel.type import HOLType
-from file_function import save_file, save_proof, save_edit, delete
-=======
 from logic import basic
-
->>>>>>> 9108d278
 
 app = Flask(__name__, static_url_path='/static')
 app.secret_key = b'_5#y2L"F4Q8z\n\xec]/'
@@ -281,25 +274,3 @@
     j.close()
 
     return jsonify({})
-
-
-
-
-<<<<<<< HEAD
-    return ''
-
-@app.route('/api/save_edit', methods=['PUT'])
-def save_edit_file():
-    data = json.loads(request.get_data().decode("utf-8"))
-    save_edit(data['name'], data['data'], data['n'], data['ty'])
-
-    return ''
-
-@app.route('/api/delete', methods=['PUT'])
-def delete_file():
-    data = json.loads(request.get_data().decode("utf-8"))
-    delete(data['name'], data['id'])
-
-    return ''
-=======
->>>>>>> 9108d278
