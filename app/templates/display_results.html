--- conflicted
+++ resolved
@@ -46,27 +46,16 @@
 </script>
 
 <script type="text/template" id='template-content-thm'>
-<<<<<<< HEAD
-    <div><div style="float:left;width: 12px; height: 12px; background: <%= get_status_color(ext) %>;">&nbsp;</div>
-        <div name="theories" id="aa-<%=num%>"><p id="data-<%=num%>">
-        <span name="theorem"><font color="#006000"><b>theorem</b></font></span>
-        <span id="thm_name" name="name"><tt><%= ext.name %></tt></span>:&nbsp;
-        <a href="#" id="<%=num%>" name="proof">&nbsp;proof</a>&nbsp;&nbsp;
-        <a href="#" name="edit" id="data-<%=num%>"><b>edit</b></a>
-        <br>&nbsp;&nbsp;<span name="content"><%= high_light(ext.prop_hl) %></span></p>
-    </div>
-=======
     <div>
         <div style="float:left;width: 12px; height: 12px; background: <%= get_status_color(ext) %>;">&nbsp;</div>
-        <div><p id="data-<%=num%>">
+        <div name="theories" id="aa-<%=num%>"><p id="data-<%=num%>">
             <span name="theorem"><font color="#006000"><b>theorem</b></font></span>
             <span id="thm_name" name="name"><tt><%= ext.name %></tt></span>:&nbsp;
             <a href="#" id="<%=num%>" name="proof">&nbsp;proof</a>&nbsp;&nbsp;
             <a href="#" name="edit" id="data-<%=num%>"><b>edit</b></a>
-            <a href="#" name="del" id="data-<%=num%>"><b>&nbsp;&nbsp;delete</b></a>
             <br>&nbsp;&nbsp;<span name="content"><%= high_light(ext.prop_hl) %></span></p>
         </div>
->>>>>>> 905b0052
+    </div>
 </script>
 
 <script type="text/template" id='template-content-type-ind'>
