--- conflicted
+++ resolved
@@ -520,24 +520,23 @@
                 var type_name = 'fun';
                 if (number) {
                     var ext = result_list[number];
-<<<<<<< HEAD
-                    var ext_ = result_list[number]['ext'];
+                    var ext_ = ext.ext;
                     var ext_str = '';
                     $.each(ext_ , function(i,v) {
                         ext_str += v[1] + '  ' + v[0] + '\n';
                     })
-                    var type = '', str = '';
+                    var type_ = '', str = '';
                     $.each(ext.type_hl, function (i, val) {
-                        type = type + val[0];
+                        type_ +=  val[0];
                     });
-                    data_name = ext.name+' :: ' + type;
+                    data_name = ext.name+' :: ' + type_;
                     for (var j in ext.rules) {
                         var data_con = ''
                         $.each(ext.rules[j].prop_hl, function (i, val) {
                             data_con +=  val[0];
                         });
                         data_content_list.push(data_con);
-=======
+
                     var type = '', str = '', vars = '';
                     data_name = ext.name + ' :: ' + ext.type;
                     if (ext.rules) {
@@ -557,7 +556,7 @@
                             vars += i + ': ' + v + ':' + ext.vars[v] + '\n';
                             i++;
                         }
->>>>>>> 8f4a88ad
+
                     }
                     for (var i in data_content_list) {
                         data_new_content += i + ': ' + data_content_list[i] + '\n';
@@ -573,11 +572,7 @@
                         '<label name="' + page_num + '" for="code' + page_num + '"><font color="#006000"><b>'+ type_name +'</b></font>:</label> ' +
                         '<input spellcheck="false" id="data-name' + page_num + '" style="width:50%;background:transparent;'+ border +'" value="' + data_name + '">' +
                         '<br><textarea spellcheck="false" id="data-content' + page_num + '" style="margin-top:5px;height:110px;width:40%;background:transparent;'+ border +'" name="content">' + data_new_content + '</textarea>' +
-<<<<<<< HEAD
-                        '&nbsp;&nbsp;for:&nbsp;&nbsp;<textarea spellcheck="false" id="data-vars' + page_num + '" style="margin-top:5px;height:110px;width:40%;background:transparent;'+ border +'" placeholder="vars"></textarea><textarea spellcheck="false" style="height:160px;width:40%;background:transparent;'+ border +'">'+ ext_str +'</textarea></div>'
-=======
-                        '&nbsp;&nbsp;for:&nbsp;&nbsp;<textarea spellcheck="false" id="data-vars' + page_num + '" style="margin-top:5px;height:110px;width:40%;background:transparent;'+ border +'" placeholder="vars">'+ vars +'</textarea></div>'
->>>>>>> 8f4a88ad
+                        '&nbsp;&nbsp;for:&nbsp;&nbsp;<textarea spellcheck="false" id="data-vars' + page_num + '" style="margin-top:5px;height:110px;width:40%;background:transparent;'+ border +'" placeholder="vars">'+ vars +'</textarea><textarea spellcheck="false" style="height:160px;width:40%;background:transparent;'+ border +'">'+ ext_str +'</textarea></div>'
                     ));
                 if (data_type === 'def.pred') {
                     $('div#code' + page_num + '-pan label b').text('induct');
