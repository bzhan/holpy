--- conflicted
+++ resolved
@@ -11,11 +11,7 @@
     def testParsePrint(self):
         test_case = [
             ("while (a != A) [b == a * B] {b := b + B; a := a + 1}",
-<<<<<<< HEAD
-             "while (a != A) {\n  [b == a * B]\n  b := b + B;\na := a + 1\n}"),
-=======
-             "while (~a = A) {\n  [b = a * B]\n  b := b + B;\n  a := a + 1\n}"),
->>>>>>> 16c449f2
+             "while (a != A) {\n  [b == a * B]\n  b := b + B;\n  a := a + 1\n}"),
 
             ("if (a != 0) then a := 0 else skip",
              "if (a != 0) then\n  a := 0\nelse\n  skip"),
