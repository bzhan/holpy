--- conflicted
+++ resolved
@@ -192,45 +192,9 @@
         proofterm_time_str = "Proofterm: %.3f" % proofterm_time
         assert pt.rule != "sorry"
 
-<<<<<<< HEAD
     if test_proofterm:
         print([filename, solve_time_str, parse_time_str, proofterm_time_str, len(steps)])
         return [filename, solve_time_str, parse_time_str, proofterm_time_str, len(steps)]
-=======
-    try:
-        with subprocess.Popen("pypy3 -m smt.veriT.stastics.validate_file '%s' \"%s\" '%s'" % (filename, proof_file_name, str(test_eval)), 
-                            stdout=subprocess.PIPE, stderr=subprocess.PIPE, shell=True) as p:
-            try:
-                print("eval_timeout", eval_timeout)
-                output,err_message = p.communicate(timeout=eval_timeout)
-                output = output.decode('UTF-8')
-                err_message = err_message.decode('UTF-8')
-                # print("output", repr(output))
-                if err_message != '':
-                    print("error", err_message)
-                print("output", [p for p in output[:-2].split(",")])
-
-                remove_file(proof_file_name)
-                res = [p for p in output[:-2].split(",")]
-                if err_message != '':
-                    res[-1] += err_message
-                return res
-            except Exception as e:
-                # Kill process
-                if os.name == "nt": # Windows
-                    subprocess.call(['taskkill', '/F', '/T', '/PID', str(p.pid)])
-                    return [filename, solve_time_str, 'TIMEOUT', 'TIMEOUT', step_size]
-                else: # Linux
-                    p.terminate()
-                    p.wait()
-                    p.kill()
-                    print([filename, solve_time_str, 'TIMEOUT', str(e), ''])
-                    remove_file(proof_file_name)
-                    return [filename, solve_time_str, 'TIMEOUT', str(e), '']
-    except OSError:
-        print("pypy3 -m smt.veriT.stastics.validate_file '%s' '%s' 'false'" % (filename, verit_proof))
-        return [filename, solve_time_str, 'OS ERROR', 'OS_ERROR', '']
->>>>>>> f3ebc9ef
 
 def test_path(path, show_time=True, test_eval=False, test_proofterm=False,
               step_limit=None, omit_proofterm=None, solve_timeout=10, eval_timeout=120):
