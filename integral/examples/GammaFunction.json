--- conflicted
+++ resolved
@@ -190,11 +190,7 @@
                                                 "eq": "(LIM {t -> oo}. exp(-t) * t ^ m) = 0",
                                                 "loc": "0.1",
                                                 "name": "ApplyEquation",
-<<<<<<< HEAD
                                                 "str": "apply equation:(LIM {t -> oo}. exp(-t) * t ^ m) = 0 at 0.1"
-=======
-                                                "str": "apply equation at 0.1"
->>>>>>> 3d57a448
                                             },
                                             "type": "CalculationStep"
                                         },
@@ -205,11 +201,7 @@
                                                 "eq": "(LIM {t -> oo}. exp(-t) * t ^ m) = 0",
                                                 "loc": "1",
                                                 "name": "ApplyEquation",
-<<<<<<< HEAD
                                                 "str": "apply equation:(LIM {t -> oo}. exp(-t) * t ^ m) = 0 at 1"
-=======
-                                                "str": "apply equation at 1"
->>>>>>> 3d57a448
                                             },
                                             "type": "CalculationStep"
                                         },
@@ -373,11 +365,7 @@
                                         "eq": "(LIM {t -> oo}. exp(-t) * t ^ m) = 0",
                                         "loc": "1.0",
                                         "name": "ApplyEquation",
-<<<<<<< HEAD
                                         "str": "apply equation:(LIM {t -> oo}. exp(-t) * t ^ m) = 0 at 1.0"
-=======
-                                        "str": "apply equation at 1.0"
->>>>>>> 3d57a448
                                     },
                                     "type": "CalculationStep"
                                 },
@@ -692,12 +680,8 @@
             ],
             "latex_problem": "\\int_{0}^{\\infty} x ^ {m - 1} e^{-x} \\,dx = m!",
             "name": "GammaFunction",
-<<<<<<< HEAD
-            "problem": "(INT x:[0,oo]. x ^ (m - 1) * exp(-x)) = factorial(m)"
-=======
             "problem": "(INT x:[0,oo]. x ^ (m - 1) * exp(-x)) = factorial(m)",
             "type": "CompState"
->>>>>>> 3d57a448
         }
     ]
 }