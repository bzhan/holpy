--- conflicted
+++ resolved
@@ -35,59 +35,6 @@
             });
         });
 
-<<<<<<< HEAD
-=======
-        function rp(x) {
-            if (x === 0)
-                return 'normal';
-            if (x === 1)
-                return 'bound';
-            if (x === 2)
-                return 'var';
-        }
-
-        function remove_page(first) {
-            if (first)
-                pageNum = 0;
-            else
-                pageNum = 1;
-            $('#codeTab > li').each(function () {
-                var pageId = $(this).children('a').attr('href');
-                if (pageId === "#code1-pan") {
-                    return true;
-                }
-                pageNum++;
-                $(this).children('a').html('Page ' + pageNum +
-                    '<button id="close_tab" type="button" ' +
-                    'title="Remove this page">×</button>');
-            });
-        }
-
-        function theorem_proof(r_data) {
-            var json_data = r_data;
-            instructions = json_data['instructions'];
-            var event = {
-                'event': 'init_cell',
-                'id': get_selected_id(),
-                'variables': json_data['variables'],
-                'assumes': json_data['assumes'],
-                'conclusion': json_data['conclusion']
-            };
-            var data = JSON.stringify(event);
-            display_running();
-            $.ajax({
-                url: "/api/init",
-                type: "POST",
-                data: data,
-                success: function (result) {
-                    display_checked_proof(result);
-                    get_selected_editor().focus();
-                    display_instuctions(instructions);
-                }
-            });
-        }
-
->>>>>>> 361139f5
         $('#add-cell').on('click', function () {
             page_num++;
             // Add CodeMirror textarea
@@ -197,76 +144,12 @@
             rewrite_goal(get_selected_editor());
         });
 
-<<<<<<< HEAD
-=======
-
->>>>>>> 361139f5
         $('#add-cell').click();
         $('.code-cell').addClass('selected');
 
         get_selected_editor().focus();
 
-<<<<<<< HEAD
         $('#left_json').on('click', 'a', function() {
-=======
-        document.getElementById('open-file').addEventListener('change', function (e) {
-            e = e || window.event;
-
-            let files = this.files;
-            let editor = get_selected_editor();
-            editor.setValue("");
-            let i = 0, f;
-            for (; f = files[i]; i++) {
-                let reader = new FileReader();
-                reader.onload = (function (file) {
-                    return function (e) {
-                        editor.setValue(editor.getValue() + this.result);
-                    };
-                })(f);
-                reader.readAsText(f);
-            }
-        });
-
-        document.getElementById('open-problem').addEventListener('change', function (e) {
-            e = e || window.event;
-
-            let files = this.files;
-            let i = 0, f;
-            if (files !== '') {
-                for (; f = files[i]; i++) {
-                    let reader = new FileReader();
-                    reader.onload = (function () {
-                        var json_data = JSON.parse(this.result);
-                        instructions = json_data['instructions'];
-                        var event = {
-                            'event': 'init_cell',
-                            'id': get_selected_id(),
-                            'variables': json_data['variables'],
-                            'assumes': json_data['assumes'],
-                            'conclusion': json_data['conclusion']
-                        };
-                        var data = JSON.stringify(event);
-                        display_running();
-
-                        $.ajax({
-                            url: "/api/init",
-                            type: "POST",
-                            data: data,
-                            success: function (result) {
-                                display_checked_proof(result);
-                                get_selected_editor().focus();
-                                display_instuctions(instructions);
-                            }
-                        });
-                    });
-                    reader.readAsText(f);
-                }
-            }
-            $('#open-problem')[0].value = '';
-        });
-
-        $('#left_json').on('click', 'a', function () {
->>>>>>> 361139f5
             $('#add-cell').click();
             var d = $(this).attr('id');
             var data = result_list[d - 1]['proof'];
@@ -282,56 +165,21 @@
             };
         });
 
-<<<<<<< HEAD
         $('#root-file').on('click', 'a', function() {
-             $('#add-info').click(add_info);
-             name = $(this).text();
-             name = $.trim(name);
-             if ($('#file-path').html() === '') {
-                $('#file-path').append($('<a href="#" id="root-a"><font color="red"><b>root/</b></font></a><a href="#"><font color="red"><b> '+name+'</b></font></a>'));
-             }
-
-             else if ($('#file-path a:last').text() === 'root/') {
-                $('#root-a').after($('<a href="#"><font color="red"><b> '+name+'</b></font></a>'));
-             }
-
-             else if ($('#file-path a:last').text() !== name) {
-                $('#file-path a:last').remove();
-                $('#root-a').after($('<a href="#"><font color="red"><b> '+ name + '</b></font></a>'));
-             };
-
-             data = JSON.stringify(name);
-             ajax_res(data);
-        });
-=======
-        $('#root-file').on('click', 'a', function () {
             $('#add-info').click(add_info);
             name = $(this).text();
             name = $.trim(name);
-//             console.log($('#file-path').text().indexOf(name));
             if ($('#file-path').html() === '') {
-                $('#file-path').append($('<a href="#" id="root-a"><font color="red"><b>root/</b></font></a><a href="#"><font color="red"><b> ' + name + '</b></font></a>'));
-            } else if ($('#file-path').text().indexOf(name) === -1) {
-                $('#root-a').after($('<a href="#"><font color="red"><b> ' + name + '</b></font></a>'));
-            }
-            ;
+                $('#file-path').append($('<a href="#" id="root-a"><font color="red"><b>root/</b></font></a><a href="#"><font color="red"><b> '+name+'</b></font></a>'));
+            } else if ($('#file-path a:last').text() === 'root/') {
+                $('#root-a').after($('<a href="#"><font color="red"><b> '+name+'</b></font></a>'));
+            } else if ($('#file-path a:last').text() !== name) {
+                $('#file-path a:last').remove();
+                $('#root-a').after($('<a href="#"><font color="red"><b> '+ name + '</b></font></a>'));
+            };
             data = JSON.stringify(name);
             ajax_res(data);
-        })
-
-        function add_info() {
-            var data = [];
-            if ($('#constant, #type').val() !== '') {
-                var constant = {};
-                var cons = $('#constant').val();
-                var type = $('#type').val();
-                constant['ty'] = 'def.ax';
-                constant['name'] = cons;
-                constant['T'] = type;
-                data.push(constant);
-                $('#constant,#type').val('');
-            }
->>>>>>> 361139f5
+        });
 
         $('#json-button').on('click', function() {
             name = prompt('please enter the file name');
@@ -350,7 +198,6 @@
                     $('#root-file').append($('<a href="#"  ' + 'id="'+ num_root + '"><font color="#006000"><b>'+ val +'</b></font></a></br>'));
                 });
             }
-<<<<<<< HEAD
         });
     });
 
@@ -377,43 +224,9 @@
             $(this).children('a').html('Page ' + pageNum +
                 '<button id="close_tab" type="button" ' +
                 'title="Remove this page">×</button>');
-=======
-            var event = {
-                "data": data,
-                "name": name
-            };
-
-            data_ajax = JSON.stringify(event);
-            $.ajax({
-                url: "/api/json",
-                type: "POST",
-                data: data_ajax,
-                cache: false,
-                success: function (result) {
-                    result_list = result_list.concat(result['data']);
-                    for (var d in result['data']) {
-                        num++;
-                        var name = result['data'][d]['name'];
-                        var obj = result['data'][d]['prop'];
-                        var ty = result['data'][d]['ty'];
-                        var str = '';
-                        if (ty === 'def.ax') {
-                            $('#left_json').append($('<p><font color="#006000"><b>constant</b></font> ' + name + ' :: ' + obj + '</p>'))
-                        }
-
-                        if (ty === 'thm') {
-                            $.each(obj, function (i, val) {
-                                str = str + '<tt class="' + rp(val[1]) + '">' + val[0] + '</tt>';
-                            });
-                            $('#left_json').append($('<p><font color="#006000"><b>theorem</b></font> ' + name + ':&nbsp;<a href="#" ' + 'id="' + num + '">proof</a></br>&nbsp;&nbsp;&nbsp;' + str + '</p>'));
-                        }
-                    }
-                }
->>>>>>> 361139f5
-            });
-    }
-
-<<<<<<< HEAD
+            });
+    }
+
     function theorem_proof(r_data) {
         var json_data = r_data;
         instructions = json_data['instructions'];
@@ -471,59 +284,6 @@
         }
         var event = {"data": data,
                      "name": name};
-=======
-        function ajax_res(data) {
-            num = 0;
-            $.ajax({
-                url: "/api/json",
-                type: "POST",
-                data: data,
-                success: function (result) {
-                    result_list = result['data'];
-                    $('#left_json').empty();
-                    for (var d in result['data']) {
-                        num++;
-                        var name = result['data'][d]['name'];
-                        var obj = result['data'][d]['prop'];
-                        var ty = result['data'][d]['ty'];
-                        var str = ''
-                        if (ty === 'def.ax') {
-                            $('#left_json').append($('<p><font color="#006000"><b>constant</b></font> ' + name + ' :: ' + obj + '</p>'))
-                        }
-
-                        if (ty === 'thm') {
-                            $.each(obj, function (i, val) {
-                                str = str + '<tt class="' + rp(val[1]) + '">' + val[0] + '</tt>';
-                            });
-                            $('#left_json').append($('<p><font color="#006000"><b>theorem</b></font> ' + name + ':&nbsp;<a href="#" ' + 'id="' + num + '">proof</a></br>&nbsp;&nbsp;&nbsp;' + str + '</p>'));
-                        }
-
-                        if (ty === 'type.ind') {
-                            var constrs = result['data'][d]['constrs'];
-                            str = '</br>' + constrs[0]['name'] + '</br>' + constrs[1]['name']
-                            for (var i in constrs[1]['args']) {
-                                str += ' (' + constrs[1]['args'][i] + ' :: ' + obj[i] + ')';
-                            }
-                            $('#left_json').append($('<p><font color="#006000"><b>datatype</b></font> ' + constrs[0]['type'] + ' =' + str + '</p>'));
-                        }
-
-                        if (ty === 'def.ind') {
-                            $('#left_json').append($('<p id="fun' + j + '"><font color="#006000"><b>fun</b></font> ' + name + ' :: ' + result['data'][d]['type']
-                                + ' where' + '</p>'))
-                            for (var j in obj) {
-                                str = ''
-                                $.each(obj[j], function (i, val) {
-                                    str = str + '<tt class="' + rp(val[1]) + '">' + val[0] + '</tt>';
-                                })
-                                $('#left_json p:last').append($('<p>' + str + '</p>'));
-                            }
-                        }
-                    }
-                }
-            });
-
-        }
->>>>>>> 361139f5
 
         data_ajax = JSON.stringify(event);
         $.ajax({
@@ -543,31 +303,12 @@
                         $('#left_json').append($('<p><font color="#006000"><b>constant</b></font> ' + name + ' :: ' + obj + '</p>'));
                     }
 
-<<<<<<< HEAD
                     if (ty === 'thm'){
                         $.each(obj, function(i, val) {
                             str = str +'<tt class="'+rp(val[1])+'">'+val[0]+'</tt>';
                         });
                         $('#left_json').append($('<p><font color="#006000"><b>theorem</b></font> ' + name + ':&nbsp;<a href="#" ' + 'id="' + num + '">proof</a></br>&nbsp;&nbsp;&nbsp;' + str + '</p>'));
                     }
-=======
-        $('#json-button').on('click', function () {
-            name = prompt('please enter the file name');
-            var data = JSON.stringify(name);
-            $('#add-info').click(add_info);
-            ajax_res(data);
-        });
-
-        $(function () {
-            num_root = 0;
-            $.ajax({
-                url: "/api/root_file",
-                success: function (r) {
-                    $.each(r['theories'], function (i, val) {
-                        num_root++;
-                        $('#root-file').append($('<a href="#"  ' + 'id="' + num_root + '"><font color="#006000"><b>' + val + '</b></font></a></br>'));
-                    });
->>>>>>> 361139f5
                 }
             }
         });
