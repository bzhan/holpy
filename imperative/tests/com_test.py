--- conflicted
+++ resolved
@@ -78,10 +78,7 @@
             c.pre = [pre]
             c.compute_wp(post)
             self.assertEqual(c.get_vc(), vcs)
-<<<<<<< HEAD
-=======
-            print()
->>>>>>> b8e0894a
+
             print(c.print_com(thy))
 
 
